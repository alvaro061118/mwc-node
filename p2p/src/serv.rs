// Copyright 2019 The Grin Developers
//
// Licensed under the Apache License, Version 2.0 (the "License");
// you may not use this file except in compliance with the License.
// You may obtain a copy of the License at
//
//     http://www.apache.org/licenses/LICENSE-2.0
//
// Unless required by applicable law or agreed to in writing, software
// distributed under the License is distributed on an "AS IS" BASIS,
// WITHOUT WARRANTIES OR CONDITIONS OF ANY KIND, either express or implied.
// See the License for the specific language governing permissions and
// limitations under the License.

use std::fs::File;
use std::io::{self, Read};
use std::net::{Shutdown, SocketAddr, TcpListener, TcpStream};
use std::path::PathBuf;
use std::sync::Arc;
use std::thread;
use std::time::Duration;

use crate::chain;
use crate::core::core;
use crate::core::core::hash::Hash;
use crate::core::global;
use crate::core::pow::Difficulty;
use crate::handshake::Handshake;
use crate::peer::Peer;
use crate::peers::Peers;
use crate::store::PeerStore;
use crate::types::{
	Capabilities, ChainAdapter, Error, NetAdapter, P2PConfig, PeerAddr, PeerInfo, ReasonForBan,
	TxHashSetRead,
};
use crate::util::StopState;
use chrono::prelude::{DateTime, Utc};

/// P2P server implementation, handling bootstrapping to find and connect to
/// peers, receiving connections from other peers and keep track of all of them.
pub struct Server {
	pub config: P2PConfig,
	capabilities: Capabilities,
	handshake: Arc<Handshake>,
	pub peers: Arc<Peers>,
	stop_state: Arc<StopState>,
}

// TODO TLS
impl Server {
	/// Creates a new idle p2p server with no peers
	pub fn new(
		db_root: &str,
		capab: Capabilities,
		config: P2PConfig,
		adapter: Arc<dyn ChainAdapter>,
		genesis: Hash,
		stop_state: Arc<StopState>,
	) -> Result<Server, Error> {
		Ok(Server {
			config: config.clone(),
			capabilities: capab,
			handshake: Arc::new(Handshake::new(genesis, config.clone())),
			peers: Arc::new(Peers::new(PeerStore::new(db_root)?, adapter, config)),
			stop_state,
		})
	}

	/// Starts a new TCP server and listen to incoming connections. This is a
	/// blocking call until the TCP server stops.
	pub fn listen(&self) -> Result<(), Error> {
		// start TCP listener and handle incoming connections
		let addr = SocketAddr::new(self.config.host, self.config.port);
		let listener = TcpListener::bind(addr)?;
		listener.set_nonblocking(true)?;

		let sleep_time = Duration::from_millis(5);
		loop {
			// Pause peer ingress connection request. Only for tests.
			if self.stop_state.is_paused() {
				thread::sleep(Duration::from_secs(1));
				continue;
			}

			match listener.accept() {
				Ok((stream, peer_addr)) => {
					// We want out TCP stream to be in blocking mode.
					// The TCP listener is in nonblocking mode so we *must* explicitly
					// move the accepted TCP stream into blocking mode (or all kinds of
					// bad things can and will happen).
					// A nonblocking TCP listener will accept nonblocking TCP streams which
					// we do not want.
					stream.set_nonblocking(false)?;

					let peer_addr = PeerAddr(peer_addr);

					if self.check_undesirable(&stream) {
						continue;
					}
					match self.handle_new_peer(stream) {
						Err(Error::ConnectionClose) => debug!("shutting down, ignoring a new peer"),
						Err(e) => {
							debug!("Error accepting peer {}: {:?}", peer_addr.to_string(), e);
							let _ = self.peers.add_banned(peer_addr, ReasonForBan::BadHandshake);
						}
						Ok(_) => {}
					}
				}
				Err(ref e) if e.kind() == io::ErrorKind::WouldBlock => {
					// nothing to do, will retry in next iteration
				}
				Err(e) => {
					debug!("Couldn't establish new client connection: {:?}", e);
				}
			}
			if self.stop_state.is_stopped() {
				break;
			}
			thread::sleep(sleep_time);
		}
		Ok(())
	}

	/// Asks the server to connect to a new peer. Directly returns the peer if
	/// we're already connected to the provided address.
	pub fn connect(&self, addr: PeerAddr) -> Result<Arc<Peer>, Error> {
		if self.stop_state.is_stopped() {
			return Err(Error::ConnectionClose);
		}

		if Peer::is_denied(&self.config, addr) {
			debug!("connect_peer: peer {} denied, not connecting.", addr);
			return Err(Error::ConnectionClose);
		}

		if global::is_production_mode() {
			let hs = self.handshake.clone();
			let addrs = hs.addrs.read();
			if addrs.contains(&addr) {
				debug!("connect: ignore connecting to PeerWithSelf, addr: {}", addr);
				return Err(Error::PeerWithSelf);
			}
		}

		if let Some(p) = self.peers.get_connected_peer(addr) {
			// if we're already connected to the addr, just return the peer
			trace!("connect_peer: already connected {}", addr);
			return Ok(p);
		}

		trace!(
			"connect_peer: on {}:{}. connecting to {}",
			self.config.host,
			self.config.port,
			addr
		);
		match TcpStream::connect_timeout(&addr.0, Duration::from_secs(10)) {
			Ok(stream) => {
				let addr = SocketAddr::new(self.config.host, self.config.port);
				let total_diff = self.peers.total_difficulty()?;

				let peer = Peer::connect(
					stream,
					self.capabilities,
					total_diff,
					PeerAddr(addr),
					&self.handshake,
					self.peers.clone(),
				)?;
				let peer = Arc::new(peer);
				self.peers.add_connected(peer.clone())?;
				Ok(peer)
			}
			Err(e) => {
				trace!(
					"connect_peer: on {}:{}. Could not connect to {}: {:?}",
					self.config.host,
					self.config.port,
					addr,
					e
				);
				Err(Error::Connection(e))
			}
		}
	}

	fn handle_new_peer(&self, stream: TcpStream) -> Result<(), Error> {
		if self.stop_state.is_stopped() {
			return Err(Error::ConnectionClose);
		}
		let total_diff = self.peers.total_difficulty()?;

		// accept the peer and add it to the server map
		let peer = Peer::accept(
			stream,
			self.capabilities,
			total_diff,
			&self.handshake,
			self.peers.clone(),
		)?;
		self.peers.add_connected(Arc::new(peer))?;
		Ok(())
	}

	/// Checks whether there's any reason we don't want to accept a peer
	/// connection. There can be a couple of them:
	/// 1. The peer has been previously banned and the ban period hasn't
	/// expired yet.
	/// 2. We're already connected to a peer at the same IP. While there are
	/// many reasons multiple peers can legitimately share identical IP
	/// addresses (NAT), network distribution is improved if they choose
	/// different sets of peers themselves. In addition, it prevent potential
	/// duplicate connections, malicious or not.
	fn check_undesirable(&self, stream: &TcpStream) -> bool {
		if let Ok(peer_addr) = stream.peer_addr() {
			let peer_addr = PeerAddr(peer_addr);
			if self.peers.is_banned(peer_addr) {
				debug!("Peer {} banned, refusing connection.", peer_addr);
				if let Err(e) = stream.shutdown(Shutdown::Both) {
					debug!("Error shutting down conn: {:?}", e);
				}
				return true;
			}
<<<<<<< HEAD
			if self.peers.is_known(peer_addr) {
				debug!("Peer {} already known, refusing connection.", peer_addr);
				if let Err(e) = stream.shutdown(Shutdown::Both) {
					debug!("Error shutting down conn: {:?}", e);
				}
				return true;
=======
			// The call to is_known() can fail due to contention on the peers map.
			// If it fails we want to default to refusing the connection.
			match self.peers.is_known(peer_addr) {
				Ok(true) => {
					debug!("Peer {} already known, refusing connection.", peer_addr);
					return true;
				}
				Err(_) => {
					error!(
						"Peer {} is_known check failed, refusing connection.",
						peer_addr
					);
					return true;
				}
				_ => (),
>>>>>>> 3d0c9afc
			}
		}
		false
	}

	pub fn stop(&self) {
		self.stop_state.stop();
		self.peers.stop();
	}

	/// Pause means: stop all the current peers connection, only for tests.
	/// Note:
	/// 1. must pause the 'seed' thread also, to avoid the new egress peer connection
	/// 2. must pause the 'p2p-server' thread also, to avoid the new ingress peer connection.
	pub fn pause(&self) {
		self.peers.stop();
	}
}

/// A no-op network adapter used for testing.
pub struct DummyAdapter {}

impl ChainAdapter for DummyAdapter {
	fn total_difficulty(&self) -> Result<Difficulty, chain::Error> {
		Ok(Difficulty::min())
	}
	fn total_height(&self) -> Result<u64, chain::Error> {
		Ok(0)
	}
	fn get_transaction(&self, _h: Hash) -> Option<core::Transaction> {
		None
	}

	fn tx_kernel_received(&self, _h: Hash, _peer_info: &PeerInfo) -> Result<bool, chain::Error> {
		Ok(true)
	}
	fn transaction_received(
		&self,
		_: core::Transaction,
		_stem: bool,
	) -> Result<bool, chain::Error> {
		Ok(true)
	}
	fn compact_block_received(
		&self,
		_cb: core::CompactBlock,
		_peer_info: &PeerInfo,
	) -> Result<bool, chain::Error> {
		Ok(true)
	}
	fn header_received(
		&self,
		_bh: core::BlockHeader,
		_peer_info: &PeerInfo,
	) -> Result<bool, chain::Error> {
		Ok(true)
	}
	fn block_received(
		&self,
		_: core::Block,
		_: &PeerInfo,
		_: chain::Options,
	) -> Result<bool, chain::Error> {
		Ok(true)
	}
	fn headers_received(
		&self,
		_: &[core::BlockHeader],
		_: &PeerInfo,
	) -> Result<bool, chain::Error> {
		Ok(true)
	}
	fn locate_headers(&self, _: &[Hash]) -> Result<Vec<core::BlockHeader>, chain::Error> {
		Ok(vec![])
	}
	fn get_block(&self, _: Hash) -> Option<core::Block> {
		None
	}
	fn kernel_data_read(&self) -> Result<File, chain::Error> {
		unimplemented!()
	}
	fn kernel_data_write(&self, _reader: &mut dyn Read) -> Result<bool, chain::Error> {
		unimplemented!()
	}
	fn txhashset_read(&self, _h: Hash) -> Option<TxHashSetRead> {
		unimplemented!()
	}

	fn txhashset_receive_ready(&self) -> bool {
		false
	}

	fn txhashset_write(
		&self,
		_h: Hash,
		_txhashset_data: File,
		_peer_info: &PeerInfo,
	) -> Result<bool, chain::Error> {
		Ok(false)
	}

	fn txhashset_download_update(
		&self,
		_start_time: DateTime<Utc>,
		_downloaded_size: u64,
		_total_size: u64,
	) -> bool {
		false
	}

	fn get_tmp_dir(&self) -> PathBuf {
		unimplemented!()
	}

	fn get_tmpfile_pathname(&self, _tmpfile_name: String) -> PathBuf {
		unimplemented!()
	}
}

impl NetAdapter for DummyAdapter {
	fn find_peer_addrs(&self, _: Capabilities) -> Vec<PeerAddr> {
		vec![]
	}
	fn peer_addrs_received(&self, _: Vec<PeerAddr>) {}
	fn peer_difficulty(&self, _: PeerAddr, _: Difficulty, _: u64) {}
	fn is_banned(&self, _: PeerAddr) -> bool {
		false
	}
}<|MERGE_RESOLUTION|>--- conflicted
+++ resolved
@@ -95,6 +95,10 @@
 					let peer_addr = PeerAddr(peer_addr);
 
 					if self.check_undesirable(&stream) {
+						// Shutdown the incoming TCP connection if it is not desired
+						if let Err(e) = stream.shutdown(Shutdown::Both) {
+							debug!("Error shutting down conn: {:?}", e);
+						}
 						continue;
 					}
 					match self.handle_new_peer(stream) {
@@ -202,33 +206,32 @@
 		Ok(())
 	}
 
-	/// Checks whether there's any reason we don't want to accept a peer
-	/// connection. There can be a couple of them:
-	/// 1. The peer has been previously banned and the ban period hasn't
+	/// Checks whether there's any reason we don't want to accept an incoming peer
+	/// connection. There can be a few of them:
+	/// 1. Accepting the peer connection would exceed the configured maximum allowed
+	/// inbound peer count. Note that seed nodes may wish to increase the default
+	/// value for PEER_LISTENER_BUFFER_COUNT to help with network bootstrapping.
+	/// A default buffer of 8 peers is allowed to help with network growth.
+	/// 2. The peer has been previously banned and the ban period hasn't
 	/// expired yet.
-	/// 2. We're already connected to a peer at the same IP. While there are
+	/// 3. We're already connected to a peer at the same IP. While there are
 	/// many reasons multiple peers can legitimately share identical IP
 	/// addresses (NAT), network distribution is improved if they choose
 	/// different sets of peers themselves. In addition, it prevent potential
 	/// duplicate connections, malicious or not.
 	fn check_undesirable(&self, stream: &TcpStream) -> bool {
+		if self.peers.peer_inbound_count()
+			>= self.config.peer_max_inbound_count() + self.config.peer_listener_buffer_count()
+		{
+			debug!("Accepting new connection will exceed peer limit, refusing connection.");
+			return true;
+		}
 		if let Ok(peer_addr) = stream.peer_addr() {
 			let peer_addr = PeerAddr(peer_addr);
 			if self.peers.is_banned(peer_addr) {
 				debug!("Peer {} banned, refusing connection.", peer_addr);
-				if let Err(e) = stream.shutdown(Shutdown::Both) {
-					debug!("Error shutting down conn: {:?}", e);
-				}
 				return true;
 			}
-<<<<<<< HEAD
-			if self.peers.is_known(peer_addr) {
-				debug!("Peer {} already known, refusing connection.", peer_addr);
-				if let Err(e) = stream.shutdown(Shutdown::Both) {
-					debug!("Error shutting down conn: {:?}", e);
-				}
-				return true;
-=======
 			// The call to is_known() can fail due to contention on the peers map.
 			// If it fails we want to default to refusing the connection.
 			match self.peers.is_known(peer_addr) {
@@ -244,7 +247,6 @@
 					return true;
 				}
 				_ => (),
->>>>>>> 3d0c9afc
 			}
 		}
 		false
@@ -333,6 +335,10 @@
 		unimplemented!()
 	}
 
+	fn txhashset_archive_header(&self) -> Result<core::BlockHeader, chain::Error> {
+		unimplemented!()
+	}
+
 	fn txhashset_receive_ready(&self) -> bool {
 		false
 	}
