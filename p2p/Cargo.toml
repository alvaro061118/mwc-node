--- conflicted
+++ resolved
@@ -1,12 +1,8 @@
 [package]
 name = "grin_p2p"
-<<<<<<< HEAD
-version = "2.4.4-beta.1"
-=======
-version = "3.0.1-alpha.1"
->>>>>>> f389e57c
+version = "3.0.0-beta.1"
 authors = ["Grin Developers <mimblewimble@lists.launchpad.net>"]
-description = "Chain implementation for grin, a simple, private and scalable cryptocurrency implementation based on the Mimblewimble chain format."
+description = "Chain implementation for grin, a simple, private and scalable cryptocurrency implementation based on the MimbleWimble chain format."
 license = "Apache-2.0"
 repository = "https://github.com/mimblewimble/grin"
 keywords = [ "crypto", "grin", "mimblewimble" ]
@@ -27,20 +23,10 @@
 log = "0.4"
 chrono = { version = "0.4.4", features = ["serde"] }
 
-<<<<<<< HEAD
-grin_core = { path = "../core", version = "2.4.4-beta.1" }
-grin_store = { path = "../store", version = "2.4.4-beta.1" }
-grin_util = { path = "../util", version = "2.4.4-beta.1" }
-grin_chain = { path = "../chain", version = "2.4.4-beta.1" }
+grin_core = { path = "../core", version = "3.0.0-beta.1" }
+grin_store = { path = "../store", version = "3.0.0-beta.1" }
+grin_util = { path = "../util", version = "3.0.0-beta.1" }
+grin_chain = { path = "../chain", version = "3.0.0-beta.1" }
 
 [dev-dependencies]
-grin_pool = { path = "../pool", version = "2.4.4-beta.1" }
-=======
-grin_core = { path = "../core", version = "3.0.1-alpha.1" }
-grin_store = { path = "../store", version = "3.0.1-alpha.1" }
-grin_util = { path = "../util", version = "3.0.1-alpha.1" }
-grin_chain = { path = "../chain", version = "3.0.1-alpha.1" }
-
-[dev-dependencies]
-grin_pool = { path = "../pool", version = "3.0.1-alpha.1" }
->>>>>>> f389e57c
+grin_pool = { path = "../pool", version = "3.0.0-beta.1" }