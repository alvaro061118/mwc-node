--- conflicted
+++ resolved
@@ -17,32 +17,17 @@
 //! should be used sparingly.
 
 use crate::consensus::{
-<<<<<<< HEAD
-	graph_weight, HeaderInfo, BASE_EDGE_BITS, BLOCK_TIME_SEC, COINBASE_MATURITY,
-	CUT_THROUGH_HORIZON, DAY_HEIGHT, DEFAULT_MIN_EDGE_BITS, DIFFICULTY_ADJUST_WINDOW,
-	INITIAL_DIFFICULTY, MAX_BLOCK_WEIGHT, PROOFSIZE, SECOND_POW_EDGE_BITS, STATE_SYNC_THRESHOLD,
+	graph_weight, HeaderInfo, BASE_EDGE_BITS, BLOCK_KERNEL_WEIGHT, BLOCK_OUTPUT_WEIGHT,
+	BLOCK_TIME_SEC, COINBASE_MATURITY, CUT_THROUGH_HORIZON, DAY_HEIGHT, DEFAULT_MIN_EDGE_BITS,
+	DIFFICULTY_ADJUST_WINDOW, INITIAL_DIFFICULTY, MAX_BLOCK_WEIGHT, PROOFSIZE,
+	SECOND_POW_EDGE_BITS, STATE_SYNC_THRESHOLD,
 };
-use crate::pow::{self, new_cuckarood_ctx, new_cuckatoo_ctx, EdgeType, PoWContext};
+use crate::pow::{self, new_cuckarood_ctx, new_cuckatoo_ctx, PoWContext};
+use crate::ser::ProtocolVersion;
+use std::cell::Cell;
 use std::sync::atomic::{AtomicBool, Ordering};
 use std::sync::Arc;
-use util::RwLock;
-=======
-	graph_weight, valid_header_version, HeaderInfo, BASE_EDGE_BITS, BLOCK_KERNEL_WEIGHT,
-	BLOCK_OUTPUT_WEIGHT, BLOCK_TIME_SEC, COINBASE_MATURITY, CUT_THROUGH_HORIZON, DAY_HEIGHT,
-	DEFAULT_MIN_EDGE_BITS, DIFFICULTY_ADJUST_WINDOW, INITIAL_DIFFICULTY, MAX_BLOCK_WEIGHT,
-	PROOFSIZE, SECOND_POW_EDGE_BITS, STATE_SYNC_THRESHOLD,
-};
-use crate::core::block::HeaderVersion;
-use crate::{
-	pow::{
-		self, new_cuckaroo_ctx, new_cuckarood_ctx, new_cuckaroom_ctx, new_cuckarooz_ctx,
-		new_cuckatoo_ctx, PoWContext,
-	},
-	ser::ProtocolVersion,
-};
-use std::cell::Cell;
 use util::OneTime;
->>>>>>> f25b75c6
 
 /// An enum collecting sets of parameters used throughout the
 /// code wherever mining is needed. This should allow for
@@ -55,8 +40,8 @@
 /// We negotiate compatible versions with each peer via Hand/Shake.
 /// Note: We also use a specific (possible different) protocol version
 /// for both the backend database and MMR data files.
-/// This defines the p2p layer protocol version for this node.
-pub const PROTOCOL_VERSION: ProtocolVersion = ProtocolVersion(1_000);
+/// NOTE, grin bump the protocol version to 1000, but in any case fo far 1,2,3 are supported.
+pub const PROTOCOL_VERSION: ProtocolVersion = ProtocolVersion(3);
 
 /// Automated testing edge_bits
 pub const AUTOMATED_TESTING_MIN_EDGE_BITS: u8 = 10;
@@ -159,6 +144,10 @@
 	/// If enabled NRD kernels are treated as valid after HF3 (based on header version).
 	/// If disabled NRD kernels are invalid regardless of header version or block height.
 	pub static ref GLOBAL_NRD_FEATURE_ENABLED: OneTime<bool> = OneTime::new();
+
+	/// Running flag for MWC node.
+	pub static ref SERVER_RUNNING: Arc<AtomicBool> =
+			Arc::new(AtomicBool::new(true));
 }
 
 thread_local! {
@@ -196,20 +185,10 @@
 	GLOBAL_CHAIN_TYPE.init(new_type)
 }
 
-<<<<<<< HEAD
-	/// PoW context type to instantiate
-	pub static ref POW_CONTEXT_TYPE: RwLock<PoWContextTypes> =
-			RwLock::new(PoWContextTypes::Cuckoo);
-
-	/// Running flag for MWC node.
-	pub static ref SERVER_RUNNING: Arc<AtomicBool> =
-			Arc::new(AtomicBool::new(true));
-=======
 /// One time initialization of the global chain_type.
 /// Will panic if we attempt to re-initialize this (via OneTime).
 pub fn init_global_nrd_enabled(enabled: bool) {
 	GLOBAL_NRD_FEATURE_ENABLED.init(enabled)
->>>>>>> f25b75c6
 }
 
 /// Explicitly enable the NRD global feature flag.
@@ -247,39 +226,13 @@
 ) -> Result<Box<dyn PoWContext>, pow::Error> {
 	let chain_type = get_chain_type();
 	match chain_type {
-		// Mainnet has Cuckaroo{,d,m,z}29 for AR and Cuckatoo31+ for AF
+		// Mainnet has Cuckaroo(d)29 for AR and Cuckatoo31+ for AF
 		ChainTypes::Mainnet if edge_bits > 29 => new_cuckatoo_ctx(edge_bits, proof_size, max_sols),
-<<<<<<< HEAD
 		ChainTypes::Mainnet => new_cuckarood_ctx(edge_bits, proof_size),
 
 		// Same for Floonet
 		ChainTypes::Floonet if edge_bits > 29 => new_cuckatoo_ctx(edge_bits, proof_size, max_sols),
 		ChainTypes::Floonet => new_cuckarood_ctx(edge_bits, proof_size),
-=======
-		ChainTypes::Mainnet if valid_header_version(height, HeaderVersion(4)) => {
-			new_cuckarooz_ctx(edge_bits, proof_size)
-		}
-		ChainTypes::Mainnet if valid_header_version(height, HeaderVersion(3)) => {
-			new_cuckaroom_ctx(edge_bits, proof_size)
-		}
-		ChainTypes::Mainnet if valid_header_version(height, HeaderVersion(2)) => {
-			new_cuckarood_ctx(edge_bits, proof_size)
-		}
-		ChainTypes::Mainnet => new_cuckaroo_ctx(edge_bits, proof_size),
-
-		// Same for Floonet
-		ChainTypes::Floonet if edge_bits > 29 => new_cuckatoo_ctx(edge_bits, proof_size, max_sols),
-		ChainTypes::Floonet if valid_header_version(height, HeaderVersion(4)) => {
-			new_cuckarooz_ctx(edge_bits, proof_size)
-		}
-		ChainTypes::Floonet if valid_header_version(height, HeaderVersion(3)) => {
-			new_cuckaroom_ctx(edge_bits, proof_size)
-		}
-		ChainTypes::Floonet if valid_header_version(height, HeaderVersion(2)) => {
-			new_cuckarood_ctx(edge_bits, proof_size)
-		}
-		ChainTypes::Floonet => new_cuckaroo_ctx(edge_bits, proof_size),
->>>>>>> f25b75c6
 
 		// Everything else is Cuckatoo only
 		_ => new_cuckatoo_ctx(edge_bits, proof_size, max_sols),
@@ -409,13 +362,10 @@
 
 /// Are we for real?
 pub fn is_mainnet() -> bool {
-	let param_ref = CHAIN_TYPE.read();
-	ChainTypes::Mainnet == *param_ref
-}
-
-/// Return chain type for this wallet
-pub fn get_chain_type() -> ChainTypes {
-	return CHAIN_TYPE.read().clone();
+	match get_chain_type() {
+		ChainTypes::Mainnet => true,
+		_ => false,
+	}
 }
 
 /// Converts an iterator of block difficulty data to more a more manageable
