// Copyright 2020 The Grin Developers
//
// Licensed under the Apache License, Version 2.0 (the "License");
// you may not use this file except in compliance with the License.
// You may obtain a copy of the License at
//
//     http://www.apache.org/licenses/LICENSE-2.0
//
// Unless required by applicable law or agreed to in writing, software
// distributed under the License is distributed on an "AS IS" BASIS,
// WITHOUT WARRANTIES OR CONDITIONS OF ANY KIND, either express or implied.
// See the License for the specific language governing permissions and
// limitations under the License.

//! Hash Function
//!
//! Primary hash function used in the protocol
//!

use crate::ser::{self, Error, ProtocolVersion, Readable, Reader, Writeable, Writer};
use blake2::blake2b::Blake2b;
use byteorder::{BigEndian, ByteOrder};
use std::{cmp::min, convert::AsRef, fmt, ops};
use util::ToHex;

/// A hash consisting of all zeroes, used as a sentinel. No known preimage.
pub const ZERO_HASH: Hash = Hash([0; 32]);

/// A hash to uniquely (or close enough) identify one of the main blockchain
/// constructs. Used pervasively for blocks, transactions and outputs.
#[derive(Copy, Clone, PartialEq, PartialOrd, Eq, Ord, Hash, Serialize, Deserialize)]
pub struct Hash([u8; 32]);

impl DefaultHashable for Hash {}

impl fmt::Debug for Hash {
	fn fmt(&self, f: &mut fmt::Formatter<'_>) -> fmt::Result {
		let hash_hex = self.to_hex();
		const NUM_SHOW: usize = 12;

		write!(f, "{}", &hash_hex[..NUM_SHOW])
	}
}

impl fmt::Display for Hash {
	fn fmt(&self, f: &mut fmt::Formatter<'_>) -> fmt::Result {
		fmt::Debug::fmt(self, f)
	}
}

impl Hash {
	/// A hash is 32 bytes.
	pub const LEN: usize = 32;

	/// Builds a Hash from a byte vector. If the vector is too short, it will be
	/// completed by zeroes. If it's too long, it will be truncated.
	pub fn from_vec(v: &[u8]) -> Hash {
		let mut h = [0; Hash::LEN];
		let copy_size = min(v.len(), Hash::LEN);
		h[..copy_size].copy_from_slice(&v[..copy_size]);
		Hash(h)
	}

	/// Converts the hash to a byte vector
	pub fn to_vec(&self) -> Vec<u8> {
		self.0.to_vec()
	}

	/// Returns a byte slice of the hash contents.
	pub fn as_bytes(&self) -> &[u8] {
		&self.0
	}

	/// Convert hex string back to hash.
	pub fn from_hex(hex: &str) -> Result<Hash, Error> {
		let bytes = util::from_hex(hex)
<<<<<<< HEAD
			.map_err(|e| Error::HexError(format!("failed to decode {}, {}", hex, e)))?;
=======
			.map_err(|_| Error::HexError(format!("failed to decode {}", hex)))?;
>>>>>>> ddb05520
		Ok(Hash::from_vec(&bytes))
	}

	/// Most significant 64 bits
	pub fn to_u64(&self) -> u64 {
		BigEndian::read_u64(&self.0)
	}
}

impl ops::Index<usize> for Hash {
	type Output = u8;

	fn index(&self, idx: usize) -> &u8 {
		&self.0[idx]
	}
}

impl ops::Index<ops::Range<usize>> for Hash {
	type Output = [u8];

	fn index(&self, idx: ops::Range<usize>) -> &[u8] {
		&self.0[idx]
	}
}

impl ops::Index<ops::RangeTo<usize>> for Hash {
	type Output = [u8];

	fn index(&self, idx: ops::RangeTo<usize>) -> &[u8] {
		&self.0[idx]
	}
}

impl ops::Index<ops::RangeFrom<usize>> for Hash {
	type Output = [u8];

	fn index(&self, idx: ops::RangeFrom<usize>) -> &[u8] {
		&self.0[idx]
	}
}

impl ops::Index<ops::RangeFull> for Hash {
	type Output = [u8];

	fn index(&self, idx: ops::RangeFull) -> &[u8] {
		&self.0[idx]
	}
}

impl AsRef<[u8]> for Hash {
	fn as_ref(&self) -> &[u8] {
		&self.0
	}
}

impl Readable for Hash {
	fn read<R: Reader>(reader: &mut R) -> Result<Hash, ser::Error> {
		let v = reader.read_fixed_bytes(32)?;
		let mut a = [0; 32];
		a.copy_from_slice(&v[..]);
		Ok(Hash(a))
	}
}

impl Writeable for Hash {
	fn write<W: Writer>(&self, writer: &mut W) -> Result<(), Error> {
		writer.write_fixed_bytes(&self.0)
	}
}

impl Default for Hash {
	fn default() -> Hash {
		ZERO_HASH
	}
}

/// Serializer that outputs a hash of the serialized object
pub struct HashWriter {
	state: Blake2b,
}

impl HashWriter {
	/// Consume the `HashWriter`, outputting its current hash into a 32-byte
	/// array
	pub fn finalize(self, output: &mut [u8]) {
		output.copy_from_slice(self.state.finalize().as_bytes());
	}

	/// Consume the `HashWriter`, outputting a `Hash` corresponding to its
	/// current state
	pub fn into_hash(self) -> Hash {
		let mut res = [0; 32];
		res.copy_from_slice(self.state.finalize().as_bytes());
		Hash(res)
	}
}

impl Default for HashWriter {
	fn default() -> HashWriter {
		HashWriter {
			state: Blake2b::new(32),
		}
	}
}

impl ser::Writer for HashWriter {
	fn serialization_mode(&self) -> ser::SerializationMode {
		ser::SerializationMode::Hash
	}

	fn write_fixed_bytes<T: AsRef<[u8]>>(&mut self, bytes: T) -> Result<(), ser::Error> {
		self.state.update(bytes.as_ref());
		Ok(())
	}

	fn protocol_version(&self) -> ProtocolVersion {
		ProtocolVersion::local()
	}
}

/// A trait for types that have a canonical hash
pub trait Hashed {
	/// Obtain the hash of the object
	fn hash(&self) -> Hash;
}

/// Implementing this trait enables the default
/// hash implementation
pub trait DefaultHashable: Writeable {}

impl<D: DefaultHashable> Hashed for D {
	fn hash(&self) -> Hash {
		let mut hasher = HashWriter::default();
		Writeable::write(self, &mut hasher).unwrap();
		let mut ret = [0; 32];
		hasher.finalize(&mut ret);
		Hash(ret)
	}
}

impl<D: DefaultHashable> DefaultHashable for &D {}
impl<D: DefaultHashable, E: DefaultHashable> DefaultHashable for (D, E) {}
impl<D: DefaultHashable, E: DefaultHashable, F: DefaultHashable> DefaultHashable for (D, E, F) {}

/// Implement Hashed trait for external types here
impl DefaultHashable for util::secp::pedersen::RangeProof {}
impl DefaultHashable for Vec<u8> {}
impl DefaultHashable for u8 {}
impl DefaultHashable for u64 {}<|MERGE_RESOLUTION|>--- conflicted
+++ resolved
@@ -74,11 +74,7 @@
 	/// Convert hex string back to hash.
 	pub fn from_hex(hex: &str) -> Result<Hash, Error> {
 		let bytes = util::from_hex(hex)
-<<<<<<< HEAD
 			.map_err(|e| Error::HexError(format!("failed to decode {}, {}", hex, e)))?;
-=======
-			.map_err(|_| Error::HexError(format!("failed to decode {}", hex)))?;
->>>>>>> ddb05520
 		Ok(Hash::from_vec(&bytes))
 	}
 
