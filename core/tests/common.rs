// Copyright 2020 The Grin Developers
//
// Licensed under the Apache License, Version 2.0 (the "License");
// you may not use this file except in compliance with the License.
// You may obtain a copy of the License at
//
//     http://www.apache.org/licenses/LICENSE-2.0
//
// Unless required by applicable law or agreed to in writing, software
// distributed under the License is distributed on an "AS IS" BASIS,
// WITHOUT WARRANTIES OR CONDITIONS OF ANY KIND, either express or implied.
// See the License for the specific language governing permissions and
// limitations under the License.

//! Common test functions

use grin_core::core::hash::DefaultHashable;
use grin_core::core::{
	Block, BlockHeader, KernelFeatures, OutputFeatures, OutputIdentifier, Transaction,
};
use grin_core::libtx::{
	build::{self, input, output},
	proof::{ProofBuild, ProofBuilder},
	reward,
};
use grin_core::pow::Difficulty;
use grin_core::ser::{self, PMMRable, Readable, Reader, Writeable, Writer};
use keychain::{Identifier, Keychain};

// utility producing a transaction with 2 inputs and a single outputs
#[allow(dead_code)]
pub fn tx2i1o() -> Transaction {
	let keychain = keychain::ExtKeychain::from_random_seed(false).unwrap();
	let builder = ProofBuilder::new(&keychain);
	let key_id1 = keychain::ExtKeychain::derive_key_id(1, 1, 0, 0, 0);
	let key_id2 = keychain::ExtKeychain::derive_key_id(1, 2, 0, 0, 0);
	let key_id3 = keychain::ExtKeychain::derive_key_id(1, 3, 0, 0, 0);

	let tx = build::transaction(
		KernelFeatures::Plain { fee: 2 },
		&[input(10, key_id1), input(11, key_id2), output(19, key_id3)],
		&keychain,
		&builder,
	)
	.unwrap();

	tx
}

// utility producing a transaction with a single input and output
#[allow(dead_code)]
pub fn tx1i1o() -> Transaction {
	let keychain = keychain::ExtKeychain::from_random_seed(false).unwrap();
	let builder = ProofBuilder::new(&keychain);
	let key_id1 = keychain::ExtKeychain::derive_key_id(1, 1, 0, 0, 0);
	let key_id2 = keychain::ExtKeychain::derive_key_id(1, 2, 0, 0, 0);

	let tx = build::transaction(
		KernelFeatures::Plain { fee: 2 },
		&[input(5, key_id1), output(3, key_id2)],
		&keychain,
		&builder,
	)
	.unwrap();

	tx
}

#[allow(dead_code)]
pub fn tx1i10_v2_compatible() -> Transaction {
	let tx = tx1i1o();

	let inputs: Vec<_> = tx.inputs().into();
	let inputs: Vec<_> = inputs
		.iter()
		.map(|input| OutputIdentifier {
			features: OutputFeatures::Plain,
			commit: input.commitment(),
		})
		.collect();
	Transaction {
		body: tx.body.replace_inputs(inputs.as_slice().into()),
		..tx
	}
}

// utility producing a transaction with a single input
// and two outputs (one change output)
// Note: this tx has an "offset" kernel
#[allow(dead_code)]
pub fn tx1i2o() -> Transaction {
	let keychain = keychain::ExtKeychain::from_random_seed(false).unwrap();
	let builder = ProofBuilder::new(&keychain);
	let key_id1 = keychain::ExtKeychain::derive_key_id(1, 1, 0, 0, 0);
	let key_id2 = keychain::ExtKeychain::derive_key_id(1, 2, 0, 0, 0);
	let key_id3 = keychain::ExtKeychain::derive_key_id(1, 3, 0, 0, 0);

	let tx = build::transaction(
		KernelFeatures::Plain { fee: 2 },
		&[input(6, key_id1), output(3, key_id2), output(1, key_id3)],
		&keychain,
		&builder,
	)
	.unwrap();

	tx
}

// utility to create a block without worrying about the key or previous
// header
#[allow(dead_code)]
pub fn new_block<K, B>(
	txs: &[Transaction],
	keychain: &K,
	builder: &B,
	previous_header: &BlockHeader,
	key_id: &Identifier,
) -> Block
where
	K: Keychain,
	B: ProofBuild,
{
	let fees = txs.iter().map(|tx| tx.fee()).sum();
<<<<<<< HEAD
	let reward_output = reward::output(
		keychain,
		builder,
		&key_id,
		fees,
		false,
		previous_header.height + 1,
	)
	.unwrap();
	Block::new(
		&previous_header,
		txs.into_iter().cloned().collect(),
		Difficulty::min(),
		reward_output,
	)
	.unwrap()
=======
	let reward_output = reward::output(keychain, builder, &key_id, fees, false).unwrap();
	Block::new(&previous_header, txs, Difficulty::min(), reward_output).unwrap()
>>>>>>> f25b75c6
}

// utility producing a transaction that spends an output with the provided
// value and blinding key
#[allow(dead_code)]
pub fn txspend1i1o<K, B>(
	v: u64,
	keychain: &K,
	builder: &B,
	key_id1: Identifier,
	key_id2: Identifier,
) -> Transaction
where
	K: Keychain,
	B: ProofBuild,
{
	build::transaction(
		KernelFeatures::Plain { fee: 2 },
		&[input(v, key_id1), output(3, key_id2)],
		keychain,
		builder,
	)
	.unwrap()
}

#[derive(Copy, Clone, Debug, PartialEq, Eq)]
pub struct TestElem(pub [u32; 4]);

impl DefaultHashable for TestElem {}

impl PMMRable for TestElem {
	type E = Self;

	fn as_elmt(&self) -> Self::E {
		*self
	}

	fn elmt_size() -> Option<u16> {
		Some(16)
	}
}

impl Writeable for TestElem {
	fn write<W: Writer>(&self, writer: &mut W) -> Result<(), ser::Error> {
		writer.write_u32(self.0[0])?;
		writer.write_u32(self.0[1])?;
		writer.write_u32(self.0[2])?;
		writer.write_u32(self.0[3])
	}
}

impl Readable for TestElem {
	fn read<R: Reader>(reader: &mut R) -> Result<TestElem, ser::Error> {
		Ok(TestElem([
			reader.read_u32()?,
			reader.read_u32()?,
			reader.read_u32()?,
			reader.read_u32()?,
		]))
	}
}<|MERGE_RESOLUTION|>--- conflicted
+++ resolved
@@ -121,7 +121,6 @@
 	B: ProofBuild,
 {
 	let fees = txs.iter().map(|tx| tx.fee()).sum();
-<<<<<<< HEAD
 	let reward_output = reward::output(
 		keychain,
 		builder,
@@ -131,17 +130,7 @@
 		previous_header.height + 1,
 	)
 	.unwrap();
-	Block::new(
-		&previous_header,
-		txs.into_iter().cloned().collect(),
-		Difficulty::min(),
-		reward_output,
-	)
-	.unwrap()
-=======
-	let reward_output = reward::output(keychain, builder, &key_id, fees, false).unwrap();
 	Block::new(&previous_header, txs, Difficulty::min(), reward_output).unwrap()
->>>>>>> f25b75c6
 }
 
 // utility producing a transaction that spends an output with the provided
