--- conflicted
+++ resolved
@@ -1,10 +1,6 @@
 [package]
 name = "grin_api"
-<<<<<<< HEAD
 version = "1.1.0"
-=======
-version = "1.0.2"
->>>>>>> 949bb229
 authors = ["Grin Developers <mimblewimble@lists.launchpad.net>"]
 description = "APIs for grin, a simple, private and scalable cryptocurrency implementation based on the MimbleWimble chain format."
 license = "Apache-2.0"
@@ -34,9 +30,9 @@
 rustls = "0.13"
 url = "1.7.0"
 
-grin_core = { path = "../core", version = "1.0.2" }
-grin_chain = { path = "../chain", version = "1.0.2" }
-grin_p2p = { path = "../p2p", version = "1.0.2" }
-grin_pool = { path = "../pool", version = "1.0.2" }
-grin_store = { path = "../store", version = "1.0.2" }
-grin_util = { path = "../util", version = "1.0.2" }+grin_core = { path = "../core", version = "1.1.0" }
+grin_chain = { path = "../chain", version = "1.1.0" }
+grin_p2p = { path = "../p2p", version = "1.1.0" }
+grin_pool = { path = "../pool", version = "1.1.0" }
+grin_store = { path = "../store", version = "1.1.0" }
+grin_util = { path = "../util", version = "1.1.0" }