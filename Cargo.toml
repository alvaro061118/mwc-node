[package]
name = "grin"
<<<<<<< HEAD
version = "4.1.0"
=======
version = "4.1.2-alpha.1"
>>>>>>> f25b75c6
authors = ["Grin Developers <mimblewimble@lists.launchpad.net>"]
description = "Simple, private and scalable cryptocurrency implementation based on the MimbleWimble chain format."
license = "Apache-2.0"
repository = "https://github.com/mwcproject/mwc-node"
keywords = [ "crypto", "mwc", "mimblewimble" ]
readme = "README.md"
exclude = ["**/*.mwc", "**/*.mwc", "**/*.grin", "**/*.grin"]
build = "src/build/build.rs"
edition = "2018"

[workspace]
members = ["api", "chain", "config", "core", "keychain", "p2p", "servers", "store", "util", "pool"]
exclude = ["etc/gen_gen"]

[[bin]]
name = "mwc"
path = "src/bin/grin.rs"

[dependencies]
blake2-rfc = "0.2"
chrono = "0.4.11"
clap = { version = "2.33", features = ["yaml"] }
ctrlc = { version = "3.1", features = ["termination"] }
humansize = "1.1.0"
serde = "1"
serde_json = "1"
log = "0.4"
term = "0.6"
failure = "0.1"
failure_derive = "0.1"

<<<<<<< HEAD
grin_api = { path = "./api", version = "4.1.0" }
grin_config = { path = "./config", version = "4.1.0" }
grin_chain = { path = "./chain", version = "4.1.0" }
grin_core = { path = "./core", version = "4.1.0" }
grin_keychain = { path = "./keychain", version = "4.1.0" }
grin_p2p = { path = "./p2p", version = "4.1.0" }
grin_servers = { path = "./servers", version = "4.1.0" }
grin_util = { path = "./util", version = "4.1.0" }
=======
grin_api = { path = "./api", version = "4.1.2-alpha.1" }
grin_config = { path = "./config", version = "4.1.2-alpha.1" }
grin_chain = { path = "./chain", version = "4.1.2-alpha.1" }
grin_core = { path = "./core", version = "4.1.2-alpha.1" }
grin_keychain = { path = "./keychain", version = "4.1.2-alpha.1" }
grin_p2p = { path = "./p2p", version = "4.1.2-alpha.1" }
grin_servers = { path = "./servers", version = "4.1.2-alpha.1" }
grin_util = { path = "./util", version = "4.1.2-alpha.1" }
>>>>>>> f25b75c6

[dependencies.cursive]
version = "0.15"
default-features = false
features = ["pancurses-backend"]

[build-dependencies]
built = { version = "0.4", features = ["git2"]}

[dev-dependencies]
<<<<<<< HEAD
grin_chain = { path = "./chain", version = "4.1.0" }
grin_store = { path = "./store", version = "4.1.0" }
=======
grin_chain = { path = "./chain", version = "4.1.2-alpha.1" }
grin_store = { path = "./store", version = "4.1.2-alpha.1" }
>>>>>>> f25b75c6
<|MERGE_RESOLUTION|>--- conflicted
+++ resolved
@@ -1,10 +1,6 @@
 [package]
 name = "grin"
-<<<<<<< HEAD
-version = "4.1.0"
-=======
-version = "4.1.2-alpha.1"
->>>>>>> f25b75c6
+version = "5.0.0"
 authors = ["Grin Developers <mimblewimble@lists.launchpad.net>"]
 description = "Simple, private and scalable cryptocurrency implementation based on the MimbleWimble chain format."
 license = "Apache-2.0"
@@ -36,39 +32,26 @@
 failure = "0.1"
 failure_derive = "0.1"
 
-<<<<<<< HEAD
-grin_api = { path = "./api", version = "4.1.0" }
-grin_config = { path = "./config", version = "4.1.0" }
-grin_chain = { path = "./chain", version = "4.1.0" }
-grin_core = { path = "./core", version = "4.1.0" }
-grin_keychain = { path = "./keychain", version = "4.1.0" }
-grin_p2p = { path = "./p2p", version = "4.1.0" }
-grin_servers = { path = "./servers", version = "4.1.0" }
-grin_util = { path = "./util", version = "4.1.0" }
-=======
-grin_api = { path = "./api", version = "4.1.2-alpha.1" }
-grin_config = { path = "./config", version = "4.1.2-alpha.1" }
-grin_chain = { path = "./chain", version = "4.1.2-alpha.1" }
-grin_core = { path = "./core", version = "4.1.2-alpha.1" }
-grin_keychain = { path = "./keychain", version = "4.1.2-alpha.1" }
-grin_p2p = { path = "./p2p", version = "4.1.2-alpha.1" }
-grin_servers = { path = "./servers", version = "4.1.2-alpha.1" }
-grin_util = { path = "./util", version = "4.1.2-alpha.1" }
->>>>>>> f25b75c6
+grin_api = { path = "./api", version = "5.0.0" }
+grin_config = { path = "./config", version = "5.0.0" }
+grin_chain = { path = "./chain", version = "5.0.0" }
+grin_core = { path = "./core", version = "5.0.0" }
+grin_keychain = { path = "./keychain", version = "5.0.0" }
+grin_p2p = { path = "./p2p", version = "5.0.0" }
+grin_servers = { path = "./servers", version = "5.0.0" }
+grin_util = { path = "./util", version = "5.0.0" }
 
-[dependencies.cursive]
-version = "0.15"
-default-features = false
-features = ["pancurses-backend"]
+[target.'cfg(windows)'.dependencies]
+cursive = { version = "0.15", default-features = false, features = ["pancurses-backend"] }
+[target.'cfg(windows)'.dependencies.pancurses]
+version = "0.16.0"
+features = ["win32"]
+[target.'cfg(unix)'.dependencies]
+cursive = "0.15"
 
 [build-dependencies]
 built = { version = "0.4", features = ["git2"]}
 
 [dev-dependencies]
-<<<<<<< HEAD
-grin_chain = { path = "./chain", version = "4.1.0" }
-grin_store = { path = "./store", version = "4.1.0" }
-=======
-grin_chain = { path = "./chain", version = "4.1.2-alpha.1" }
-grin_store = { path = "./store", version = "4.1.2-alpha.1" }
->>>>>>> f25b75c6
+grin_chain = { path = "./chain", version = "5.0.0" }
+grin_store = { path = "./store", version = "5.0.0" }