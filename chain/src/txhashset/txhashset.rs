// Copyright 2018 The Grin Developers
//
// Licensed under the Apache License, Version 2.0 (the "License");
// you may not use this file except in compliance with the License.
// You may obtain a copy of the License at
//
//     http://www.apache.org/licenses/LICENSE-2.0
//
// Unless required by applicable law or agreed to in writing, software
// distributed under the License is distributed on an "AS IS" BASIS,
// WITHOUT WARRANTIES OR CONDITIONS OF ANY KIND, either express or implied.
// See the License for the specific language governing permissions and
// limitations under the License.

//! Utility structs to handle the 3 MMRs (output, rangeproof,
//! kernel) along the overall header MMR conveniently and transactionally.

use std::collections::HashSet;
use std::fs::{self, File};
use std::path::{Path, PathBuf};
use std::sync::Arc;
use std::time::Instant;

use croaring::Bitmap;

use util::secp::pedersen::{Commitment, RangeProof};

use core::core::committed::Committed;
use core::core::hash::{Hash, Hashed};
use core::core::merkle_proof::MerkleProof;
use core::core::pmmr::{self, ReadonlyPMMR, RewindablePMMR, DBPMMR, PMMR};
use core::core::{Block, BlockHeader, Input, Output, OutputFeatures, OutputIdentifier, TxKernel};
use core::global;
use core::ser::{PMMRIndexHashable, PMMRable};

use error::{Error, ErrorKind};
use grin_store;
use grin_store::pmmr::{HashOnlyMMRBackend, PMMRBackend, PMMR_FILES};
use grin_store::types::prune_noop;
use store::{Batch, ChainStore};
use txhashset::{RewindableKernelView, UTXOView};
use types::{Tip, TxHashSetRoots, TxHashsetWriteStatus};
use util::{file, secp_static, zip, LOGGER};

const HEADERHASHSET_SUBDIR: &'static str = "header";
const TXHASHSET_SUBDIR: &'static str = "txhashset";

const HEADER_HEAD_SUBDIR: &'static str = "header_head";
const SYNC_HEAD_SUBDIR: &'static str = "sync_head";

const OUTPUT_SUBDIR: &'static str = "output";
const RANGE_PROOF_SUBDIR: &'static str = "rangeproof";
const KERNEL_SUBDIR: &'static str = "kernel";

const TXHASHSET_ZIP: &'static str = "txhashset_snapshot.zip";

struct HashOnlyMMRHandle {
	backend: HashOnlyMMRBackend,
	last_pos: u64,
}

impl HashOnlyMMRHandle {
	fn new(root_dir: &str, sub_dir: &str, file_name: &str) -> Result<HashOnlyMMRHandle, Error> {
		let path = Path::new(root_dir).join(sub_dir).join(file_name);
		fs::create_dir_all(path.clone())?;
		let backend = HashOnlyMMRBackend::new(path.to_str().unwrap().to_string())?;
		let last_pos = backend.unpruned_size()?;
		Ok(HashOnlyMMRHandle { backend, last_pos })
	}
}

struct PMMRHandle<T>
where
	T: PMMRable,
{
	backend: PMMRBackend<T>,
	last_pos: u64,
}

impl<T> PMMRHandle<T>
where
	T: PMMRable + ::std::fmt::Debug,
{
	fn new(
		root_dir: &str,
		sub_dir: &str,
		file_name: &str,
		prunable: bool,
		header: Option<&BlockHeader>,
	) -> Result<PMMRHandle<T>, Error> {
		let path = Path::new(root_dir).join(sub_dir).join(file_name);
		fs::create_dir_all(path.clone())?;
		let backend = PMMRBackend::new(path.to_str().unwrap().to_string(), prunable, header)?;
		let last_pos = backend.unpruned_size()?;
		Ok(PMMRHandle { backend, last_pos })
	}
}

/// An easy to manipulate structure holding the 3 sum trees necessary to
/// validate blocks and capturing the Output set, the range proofs and the
/// kernels. Also handles the index of Commitments to positions in the
/// output and range proof pmmr trees.
///
/// Note that the index is never authoritative, only the trees are
/// guaranteed to indicate whether an output is spent or not. The index
/// may have commitments that have already been spent, even with
/// pruning enabled.
pub struct TxHashSet {
	/// Header MMR to support the header_head chain.
	/// This is rewound and applied transactionally with the
	/// output, rangeproof and kernel MMRs during an extension or a
	/// readonly_extension.
	/// It can also be rewound and applied separately via a header_extension.
	/// Note: the header MMR is backed by the database maintains just the hash file.
	header_pmmr_h: HashOnlyMMRHandle,

	/// Header MMR to support exploratory sync_head.
	/// The header_head and sync_head chains can diverge so we need to maintain
	/// multiple header MMRs during the sync process.
	///
	/// Note: this is rewound and applied separately to the other MMRs
	/// via a "sync_extension".
	/// Note: the sync MMR is backed by the database and maintains just the hash file.
	sync_pmmr_h: HashOnlyMMRHandle,

	output_pmmr_h: PMMRHandle<OutputIdentifier>,
	rproof_pmmr_h: PMMRHandle<RangeProof>,
	kernel_pmmr_h: PMMRHandle<TxKernel>,

	// chain store used as index of commitments to MMR positions
	commit_index: Arc<ChainStore>,
}

impl TxHashSet {
	/// Open an existing or new set of backends for the TxHashSet
	pub fn open(
		root_dir: String,
		commit_index: Arc<ChainStore>,
		header: Option<&BlockHeader>,
	) -> Result<TxHashSet, Error> {
		Ok(TxHashSet {
			header_pmmr_h: HashOnlyMMRHandle::new(
				&root_dir,
				HEADERHASHSET_SUBDIR,
				HEADER_HEAD_SUBDIR,
			)?,
			sync_pmmr_h: HashOnlyMMRHandle::new(&root_dir, HEADERHASHSET_SUBDIR, SYNC_HEAD_SUBDIR)?,
			output_pmmr_h: PMMRHandle::new(
				&root_dir,
				TXHASHSET_SUBDIR,
				OUTPUT_SUBDIR,
				true,
				header,
			)?,
			rproof_pmmr_h: PMMRHandle::new(
				&root_dir,
				TXHASHSET_SUBDIR,
				RANGE_PROOF_SUBDIR,
				true,
				header,
			)?,
			kernel_pmmr_h: PMMRHandle::new(
				&root_dir,
				TXHASHSET_SUBDIR,
				KERNEL_SUBDIR,
				false,
				None,
			)?,
			commit_index,
		})
	}

	/// Check if an output is unspent.
	/// We look in the index to find the output MMR pos.
	/// Then we check the entry in the output MMR and confirm the hash matches.
	pub fn is_unspent(&mut self, output_id: &OutputIdentifier) -> Result<(Hash, u64), Error> {
		match self.commit_index.get_output_pos(&output_id.commit) {
			Ok(pos) => {
				let output_pmmr: PMMR<OutputIdentifier, _> =
					PMMR::at(&mut self.output_pmmr_h.backend, self.output_pmmr_h.last_pos);
				if let Some(hash) = output_pmmr.get_hash(pos) {
					if hash == output_id.hash_with_index(pos - 1) {
						Ok((hash, pos))
					} else {
						Err(ErrorKind::TxHashSetErr(format!("txhashset hash mismatch")).into())
					}
				} else {
					Err(ErrorKind::OutputNotFound.into())
				}
			}
			Err(grin_store::Error::NotFoundErr(_)) => Err(ErrorKind::OutputNotFound.into()),
			Err(e) => Err(ErrorKind::StoreErr(e, format!("txhashset unspent check")).into()),
		}
	}

	/// returns the last N nodes inserted into the tree (i.e. the 'bottom'
	/// nodes at level 0
	/// TODO: These need to return the actual data from the flat-files instead
	/// of hashes now
	pub fn last_n_output(&mut self, distance: u64) -> Vec<(Hash, OutputIdentifier)> {
		let output_pmmr: PMMR<OutputIdentifier, _> =
			PMMR::at(&mut self.output_pmmr_h.backend, self.output_pmmr_h.last_pos);
		output_pmmr.get_last_n_insertions(distance)
	}

	/// as above, for range proofs
	pub fn last_n_rangeproof(&mut self, distance: u64) -> Vec<(Hash, RangeProof)> {
		let rproof_pmmr: PMMR<RangeProof, _> =
			PMMR::at(&mut self.rproof_pmmr_h.backend, self.rproof_pmmr_h.last_pos);
		rproof_pmmr.get_last_n_insertions(distance)
	}

	/// as above, for kernels
	pub fn last_n_kernel(&mut self, distance: u64) -> Vec<(Hash, TxKernel)> {
		let kernel_pmmr: PMMR<TxKernel, _> =
			PMMR::at(&mut self.kernel_pmmr_h.backend, self.kernel_pmmr_h.last_pos);
		kernel_pmmr.get_last_n_insertions(distance)
	}

	/// returns outputs from the given insertion (leaf) index up to the
	/// specified limit. Also returns the last index actually populated
	pub fn outputs_by_insertion_index(
		&mut self,
		start_index: u64,
		max_count: u64,
	) -> (u64, Vec<OutputIdentifier>) {
		let output_pmmr: PMMR<OutputIdentifier, _> =
			PMMR::at(&mut self.output_pmmr_h.backend, self.output_pmmr_h.last_pos);
		output_pmmr.elements_from_insertion_index(start_index, max_count)
	}

	/// highest output insertion index available
	pub fn highest_output_insertion_index(&mut self) -> u64 {
		pmmr::n_leaves(self.output_pmmr_h.last_pos)
	}

	/// As above, for rangeproofs
	pub fn rangeproofs_by_insertion_index(
		&mut self,
		start_index: u64,
		max_count: u64,
	) -> (u64, Vec<RangeProof>) {
		let rproof_pmmr: PMMR<RangeProof, _> =
			PMMR::at(&mut self.rproof_pmmr_h.backend, self.rproof_pmmr_h.last_pos);
		rproof_pmmr.elements_from_insertion_index(start_index, max_count)
	}

	/// Get MMR roots.
	pub fn roots(&mut self) -> TxHashSetRoots {
		let header_pmmr: DBPMMR<BlockHeader, _> =
			DBPMMR::at(&mut self.header_pmmr_h.backend, self.header_pmmr_h.last_pos);
		let output_pmmr: PMMR<OutputIdentifier, _> =
			PMMR::at(&mut self.output_pmmr_h.backend, self.output_pmmr_h.last_pos);
		let rproof_pmmr: PMMR<RangeProof, _> =
			PMMR::at(&mut self.rproof_pmmr_h.backend, self.rproof_pmmr_h.last_pos);
		let kernel_pmmr: PMMR<TxKernel, _> =
			PMMR::at(&mut self.kernel_pmmr_h.backend, self.kernel_pmmr_h.last_pos);

		TxHashSetRoots {
			header_root: header_pmmr.root(),
			output_root: output_pmmr.root(),
			rproof_root: rproof_pmmr.root(),
			kernel_root: kernel_pmmr.root(),
		}
	}

	/// build a new merkle proof for the given position
	pub fn merkle_proof(&mut self, commit: Commitment) -> Result<MerkleProof, String> {
		let pos = self.commit_index.get_output_pos(&commit).unwrap();
		let output_pmmr: PMMR<OutputIdentifier, _> =
			PMMR::at(&mut self.output_pmmr_h.backend, self.output_pmmr_h.last_pos);
		output_pmmr.merkle_proof(pos)
	}

	/// Compact the MMR data files and flush the rm logs
	pub fn compact(&mut self) -> Result<(), Error> {
		let commit_index = self.commit_index.clone();
		let head_header = commit_index.head_header()?;
		let current_height = head_header.height;

		// horizon for compacting is based on current_height
		let horizon = current_height.saturating_sub(global::cut_through_horizon().into());
		let horizon_header = self.commit_index.get_header_by_height(horizon)?;

		let batch = self.commit_index.batch()?;

		let rewind_rm_pos = input_pos_to_rewind(&horizon_header, &head_header, &batch)?;

		{
			let clean_output_index = |commit: &[u8]| {
				let _ = batch.delete_output_pos(commit);
			};

			self.output_pmmr_h.backend.check_compact(
				horizon_header.output_mmr_size,
				&rewind_rm_pos,
				clean_output_index,
			)?;

			self.rproof_pmmr_h.backend.check_compact(
				horizon_header.output_mmr_size,
				&rewind_rm_pos,
				&prune_noop,
			)?;
		}

		// Finally commit the batch, saving everything to the db.
		batch.commit()?;

		Ok(())
	}
}

/// Starts a new unit of work to extend (or rewind) the chain with additional
/// blocks. Accepts a closure that will operate within that unit of work.
/// The closure has access to an Extension object that allows the addition
/// of blocks to the txhashset and the checking of the current tree roots.
///
/// The unit of work is always discarded (always rollback) as this is read-only.
pub fn extending_readonly<'a, F, T>(trees: &'a mut TxHashSet, inner: F) -> Result<T, Error>
where
	F: FnOnce(&mut Extension) -> Result<T, Error>,
{
	let commit_index = trees.commit_index.clone();
	let batch = commit_index.batch()?;

	// We want to use the current head of the most work chain unless
	// we explicitly rewind the extension.
	let header = batch.head_header()?;
<<<<<<< HEAD

	trace!(LOGGER, "Starting new txhashset (readonly) extension.");

=======

	trace!(LOGGER, "Starting new txhashset (readonly) extension.");

>>>>>>> 53b10a08
	let res = {
		let mut extension = Extension::new(trees, &batch, header);
		extension.force_rollback();

		// TODO - header_mmr may be out ahead via the header_head
		// TODO - do we need to handle this via an explicit rewind on the header_mmr?

		inner(&mut extension)
	};

	trace!(LOGGER, "Rollbacking txhashset (readonly) extension.");

	trees.header_pmmr_h.backend.discard();
	trees.output_pmmr_h.backend.discard();
	trees.rproof_pmmr_h.backend.discard();
	trees.kernel_pmmr_h.backend.discard();

	trace!(LOGGER, "TxHashSet (readonly) extension done.");

	res
}

/// Readonly view on the UTXO set.
/// Based on the current txhashset output_pmmr.
pub fn utxo_view<'a, F, T>(trees: &'a TxHashSet, inner: F) -> Result<T, Error>
where
	F: FnOnce(&UTXOView) -> Result<T, Error>,
{
	let res: Result<T, Error>;
	{
		let output_pmmr =
			ReadonlyPMMR::at(&trees.output_pmmr_h.backend, trees.output_pmmr_h.last_pos);

		// Create a new batch here to pass into the utxo_view.
		// Discard it (rollback) after we finish with the utxo_view.
		let batch = trees.commit_index.batch()?;
		let utxo = UTXOView::new(output_pmmr, &batch);
		res = inner(&utxo);
	}
	res
}

/// Rewindable (but still readonly) view on the kernel MMR.
/// The underlying backend is readonly. But we permit the PMMR to be "rewound"
/// via last_pos.
/// We create a new db batch for this view and discard it (rollback)
/// when we are done with the view.
pub fn rewindable_kernel_view<'a, F, T>(trees: &'a TxHashSet, inner: F) -> Result<T, Error>
where
	F: FnOnce(&mut RewindableKernelView) -> Result<T, Error>,
{
	let res: Result<T, Error>;
	{
		let kernel_pmmr =
			RewindablePMMR::at(&trees.kernel_pmmr_h.backend, trees.kernel_pmmr_h.last_pos);

		// Create a new batch here to pass into the kernel_view.
		// Discard it (rollback) after we finish with the kernel_view.
		let batch = trees.commit_index.batch()?;
		let header = batch.head_header()?;
		let mut view = RewindableKernelView::new(kernel_pmmr, &batch, header);
		res = inner(&mut view);
	}
	res
}

/// Starts a new unit of work to extend the chain with additional blocks,
/// accepting a closure that will work within that unit of work. The closure
/// has access to an Extension object that allows the addition of blocks to
/// the txhashset and the checking of the current tree roots.
///
/// If the closure returns an error, modifications are canceled and the unit
/// of work is abandoned. Otherwise, the unit of work is permanently applied.
pub fn extending<'a, F, T>(
	trees: &'a mut TxHashSet,
	batch: &'a mut Batch,
	inner: F,
) -> Result<T, Error>
where
	F: FnOnce(&mut Extension) -> Result<T, Error>,
{
	let sizes: (u64, u64, u64, u64);
	let res: Result<T, Error>;
	let rollback: bool;

	// We want to use the current head of the most work chain unless
	// we explicitly rewind the extension.
	let header = batch.head_header()?;

	// create a child transaction so if the state is rolled back by itself, all
	// index saving can be undone
	let child_batch = batch.child()?;
	{
		trace!(LOGGER, "Starting new txhashset extension.");

		// TODO - header_mmr may be out ahead via the header_head
		// TODO - do we need to handle this via an explicit rewind on the header_mmr?
		let mut extension = Extension::new(trees, &child_batch, header);
		res = inner(&mut extension);

		rollback = extension.rollback;
		sizes = extension.sizes();
	}

	match res {
		Err(e) => {
			debug!(
				LOGGER,
				"Error returned, discarding txhashset extension: {}", e
			);
			trees.header_pmmr_h.backend.discard();
			trees.output_pmmr_h.backend.discard();
			trees.rproof_pmmr_h.backend.discard();
			trees.kernel_pmmr_h.backend.discard();
			Err(e)
		}
		Ok(r) => {
			if rollback {
				trace!(LOGGER, "Rollbacking txhashset extension. sizes {:?}", sizes);
				trees.header_pmmr_h.backend.discard();
				trees.output_pmmr_h.backend.discard();
				trees.rproof_pmmr_h.backend.discard();
				trees.kernel_pmmr_h.backend.discard();
			} else {
				trace!(LOGGER, "Committing txhashset extension. sizes {:?}", sizes);
				child_batch.commit()?;
				trees.header_pmmr_h.backend.sync()?;
				trees.output_pmmr_h.backend.sync()?;
				trees.rproof_pmmr_h.backend.sync()?;
				trees.kernel_pmmr_h.backend.sync()?;
				trees.header_pmmr_h.last_pos = sizes.0;
				trees.output_pmmr_h.last_pos = sizes.1;
				trees.rproof_pmmr_h.last_pos = sizes.2;
				trees.kernel_pmmr_h.last_pos = sizes.3;
			}

			trace!(LOGGER, "TxHashSet extension done.");
			Ok(r)
		}
	}
}

/// Start a new sync MMR unit of work. This MMR tracks the sync_head.
/// This is used during header sync to validate batches of headers as they arrive
/// without needing to repeatedly rewind the header MMR that continues to track
/// the header_head as they diverge during sync.
pub fn sync_extending<'a, F, T>(
	trees: &'a mut TxHashSet,
	batch: &'a mut Batch,
	inner: F,
) -> Result<T, Error>
where
	F: FnOnce(&mut HeaderExtension) -> Result<T, Error>,
{
	let size: u64;
	let res: Result<T, Error>;
	let rollback: bool;

	// We want to use the current sync_head unless
	// we explicitly rewind the extension.
	let head = batch.get_sync_head()?;
	let header = batch.get_block_header(&head.last_block_h)?;

	// create a child transaction so if the state is rolled back by itself, all
	// index saving can be undone
	let child_batch = batch.child()?;
	{
		trace!(LOGGER, "Starting new txhashset sync_head extension.");
		let pmmr = DBPMMR::at(&mut trees.sync_pmmr_h.backend, trees.sync_pmmr_h.last_pos);
		let mut extension = HeaderExtension::new(pmmr, &child_batch, header);

		res = inner(&mut extension);

		rollback = extension.rollback;
		size = extension.size();
	}

	match res {
		Err(e) => {
			debug!(
				LOGGER,
				"Error returned, discarding txhashset sync_head extension: {}", e
			);
			trees.sync_pmmr_h.backend.discard();
			Err(e)
		}
		Ok(r) => {
			if rollback {
				trace!(
					LOGGER,
					"Rollbacking txhashset sync_head extension. size {:?}",
					size
				);
				trees.sync_pmmr_h.backend.discard();
			} else {
				trace!(
					LOGGER,
					"Committing txhashset sync_head extension. size {:?}",
					size
				);
				child_batch.commit()?;
				trees.sync_pmmr_h.backend.sync()?;
				trees.sync_pmmr_h.last_pos = size;
			}
			trace!(LOGGER, "TxHashSet sync_head extension done.");
			Ok(r)
		}
	}
}

/// Start a new header MMR unit of work. This MMR tracks the header_head.
/// This MMR can be extended individually beyond the other (output, rangeproof and kernel) MMRs
/// to allow headers to be validated before we receive the full block data.
pub fn header_extending<'a, F, T>(
	trees: &'a mut TxHashSet,
	batch: &'a mut Batch,
	inner: F,
) -> Result<T, Error>
where
	F: FnOnce(&mut HeaderExtension) -> Result<T, Error>,
{
	let size: u64;
	let res: Result<T, Error>;
	let rollback: bool;

	// We want to use the current head of the header chain unless
	// we explicitly rewind the extension.
	let head = batch.header_head()?;
	let header = batch.get_block_header(&head.last_block_h)?;

	// create a child transaction so if the state is rolled back by itself, all
	// index saving can be undone
	let child_batch = batch.child()?;
	{
		trace!(LOGGER, "Starting new txhashset header extension.");
		let pmmr = DBPMMR::at(
			&mut trees.header_pmmr_h.backend,
			trees.header_pmmr_h.last_pos,
		);
		let mut extension = HeaderExtension::new(pmmr, &child_batch, header);
		res = inner(&mut extension);

		rollback = extension.rollback;
		size = extension.size();
	}

	match res {
		Err(e) => {
			debug!(
				LOGGER,
				"Error returned, discarding txhashset header extension: {}", e
			);
			trees.header_pmmr_h.backend.discard();
			Err(e)
		}
		Ok(r) => {
			if rollback {
				trace!(
					LOGGER,
					"Rollbacking txhashset header extension. size {:?}",
					size
				);
				trees.header_pmmr_h.backend.discard();
			} else {
				trace!(
					LOGGER,
					"Committing txhashset header extension. size {:?}",
					size
				);
				child_batch.commit()?;
				trees.header_pmmr_h.backend.sync()?;
				trees.header_pmmr_h.last_pos = size;
			}
			trace!(LOGGER, "TxHashSet header extension done.");
			Ok(r)
		}
	}
}

/// A header extension to allow the header MMR to extend beyond the other MMRs individually.
/// This is to allow headers to be validated against the MMR before we have the full block data.
pub struct HeaderExtension<'a> {
	header: BlockHeader,

	pmmr: DBPMMR<'a, BlockHeader, HashOnlyMMRBackend>,

	/// Rollback flag.
	rollback: bool,

	/// Batch in which the extension occurs, public so it can be used within
	/// an `extending` closure. Just be careful using it that way as it will
	/// get rolled back with the extension (i.e on a losing fork).
	pub batch: &'a Batch<'a>,
}

impl<'a> HeaderExtension<'a> {
	fn new(
		pmmr: DBPMMR<'a, BlockHeader, HashOnlyMMRBackend>,
		batch: &'a Batch,
		header: BlockHeader,
	) -> HeaderExtension<'a> {
		HeaderExtension {
			header,
			pmmr,
			rollback: false,
			batch,
		}
	}

	/// Apply a new header to the header MMR extension.
	/// This may be either the header MMR or the sync MMR depending on the
	/// extension.
	pub fn apply_header(&mut self, header: &BlockHeader) -> Result<(), Error> {
		self.pmmr
			.push(header.clone())
			.map_err(&ErrorKind::TxHashSetErr)?;
		self.header = header.clone();
		Ok(())
	}

	/// Rewind the header extension to the specified header.
	/// Note the close relationship between header height and insertion index.
	pub fn rewind(&mut self, header: &BlockHeader) -> Result<(), Error> {
		debug!(
			LOGGER,
			"Rewind header extension to {} at {}",
			header.hash(),
			header.height
		);

		let header_pos = pmmr::insertion_to_pmmr_index(header.height + 1);
		self.pmmr
			.rewind(header_pos)
			.map_err(&ErrorKind::TxHashSetErr)?;

		// Update our header to reflect the one we rewound to.
		self.header = header.clone();

		Ok(())
	}

	/// Truncate the header MMR (rewind all the way back to pos 0).
	/// Used when rebuilding the header MMR by reapplying all headers
	/// including the genesis block header.
	pub fn truncate(&mut self) -> Result<(), Error> {
		debug!(LOGGER, "Truncating header extension.");
		self.pmmr.rewind(0).map_err(&ErrorKind::TxHashSetErr)?;
		Ok(())
	}

	/// The size of the header MMR.
	pub fn size(&self) -> u64 {
		self.pmmr.unpruned_size()
	}

	/// TODO - think about how to optimize this.
	/// Requires *all* header hashes to be iterated over in ascending order.
	pub fn rebuild(&mut self, head: &Tip, genesis: &BlockHeader) -> Result<(), Error> {
		debug!(
			LOGGER,
			"About to rebuild header extension from {:?} to {:?}.",
			genesis.hash(),
			head.last_block_h,
		);

		let mut header_hashes = vec![];
		let mut current = self.batch.get_block_header(&head.last_block_h)?;
		while current.height > 0 {
			header_hashes.push(current.hash());
			current = self.batch.get_block_header(&current.previous)?;
		}
<<<<<<< HEAD
		// Include the genesis header as we will re-apply it after truncating the extension.
		header_hashes.push(genesis.hash());
=======
>>>>>>> 53b10a08
		header_hashes.reverse();

		// Trucate the extension (back to pos 0).
		self.truncate()?;

<<<<<<< HEAD
		debug!(
			LOGGER,
			"Re-applying {} headers to extension, from {:?} to {:?}.",
			header_hashes.len(),
			header_hashes.first().unwrap(),
			header_hashes.last().unwrap(),
		);

		for h in header_hashes {
			let header = self.batch.get_block_header(&h)?;
			// self.validate_header_root()?;
			self.apply_header(&header)?;
		}
		Ok(())
	}
=======
		// Re-apply the genesis header after truncation.
		self.apply_header(&genesis)?;

		if header_hashes.len() > 0 {
			debug!(
				LOGGER,
				"Re-applying {} headers to extension, from {:?} to {:?}.",
				header_hashes.len(),
				header_hashes.first().unwrap(),
				header_hashes.last().unwrap(),
			);

			for h in header_hashes {
				let header = self.batch.get_block_header(&h)?;
				self.validate_root(&header)?;
				self.apply_header(&header)?;
			}
		}
		Ok(())
	}

	/// The root of the header MMR for convenience.
	pub fn root(&self) -> Hash {
		self.pmmr.root()
	}

	/// Validate the prev_root of the header against the root of the current header MMR.
	pub fn validate_root(&self, header: &BlockHeader) -> Result<(), Error> {
		// If we are validating the genesis block then we have no prev_root.
		// So we are done here.
		if header.height == 1 {
			return Ok(());
		}

		if self.root() != header.prev_root {
			Err(ErrorKind::InvalidRoot.into())
		} else {
			Ok(())
		}
	}
>>>>>>> 53b10a08
}

/// Allows the application of new blocks on top of the sum trees in a
/// reversible manner within a unit of work provided by the `extending`
/// function.
pub struct Extension<'a> {
	header: BlockHeader,

	header_pmmr: DBPMMR<'a, BlockHeader, HashOnlyMMRBackend>,
	output_pmmr: PMMR<'a, OutputIdentifier, PMMRBackend<OutputIdentifier>>,
	rproof_pmmr: PMMR<'a, RangeProof, PMMRBackend<RangeProof>>,
	kernel_pmmr: PMMR<'a, TxKernel, PMMRBackend<TxKernel>>,

	/// Rollback flag.
	rollback: bool,

	/// Batch in which the extension occurs, public so it can be used within
	/// an `extending` closure. Just be careful using it that way as it will
	/// get rolled back with the extension (i.e on a losing fork).
	pub batch: &'a Batch<'a>,
}

impl<'a> Committed for Extension<'a> {
	fn inputs_committed(&self) -> Vec<Commitment> {
		vec![]
	}

	fn outputs_committed(&self) -> Vec<Commitment> {
		let mut commitments = vec![];
		for n in 1..self.output_pmmr.unpruned_size() + 1 {
			if pmmr::is_leaf(n) {
				if let Some(out) = self.output_pmmr.get_data(n) {
					commitments.push(out.commit);
				}
			}
		}
		commitments
	}

	fn kernels_committed(&self) -> Vec<Commitment> {
		let mut commitments = vec![];
		for n in 1..self.kernel_pmmr.unpruned_size() + 1 {
			if pmmr::is_leaf(n) {
				if let Some(kernel) = self.kernel_pmmr.get_data(n) {
					commitments.push(kernel.excess);
				}
			}
		}
		commitments
	}
}

impl<'a> Extension<'a> {
	fn new(trees: &'a mut TxHashSet, batch: &'a Batch, header: BlockHeader) -> Extension<'a> {
		Extension {
			header,
			header_pmmr: DBPMMR::at(
				&mut trees.header_pmmr_h.backend,
				trees.header_pmmr_h.last_pos,
			),
			output_pmmr: PMMR::at(
				&mut trees.output_pmmr_h.backend,
				trees.output_pmmr_h.last_pos,
			),
			rproof_pmmr: PMMR::at(
				&mut trees.rproof_pmmr_h.backend,
				trees.rproof_pmmr_h.last_pos,
			),
			kernel_pmmr: PMMR::at(
				&mut trees.kernel_pmmr_h.backend,
				trees.kernel_pmmr_h.last_pos,
			),
			rollback: false,
			batch,
		}
	}

	/// Build a view of the current UTXO set based on the output PMMR.
	pub fn utxo_view(&'a self) -> UTXOView<'a> {
		UTXOView::new(self.output_pmmr.readonly_pmmr(), self.batch)
	}

	// TODO - move this into "utxo_view"
	/// Verify we are not attempting to spend any coinbase outputs
	/// that have not sufficiently matured.
	pub fn verify_coinbase_maturity(&self, inputs: &Vec<Input>, height: u64) -> Result<(), Error> {
		// Find the greatest output pos of any coinbase
		// outputs we are attempting to spend.
		let pos = inputs
			.iter()
			.filter(|x| x.features.contains(OutputFeatures::COINBASE_OUTPUT))
			.filter_map(|x| self.batch.get_output_pos(&x.commitment()).ok())
			.max()
			.unwrap_or(0);

		if pos > 0 {
			// If we have not yet reached 1,000 / 1,440 blocks then
			// we can fail immediately as coinbase cannot be mature.
			if height < global::coinbase_maturity() {
				return Err(ErrorKind::ImmatureCoinbase.into());
			}

			// Find the "cutoff" pos in the output MMR based on the
			// header from 1,000 blocks ago.
			let cutoff_height = height
				.checked_sub(global::coinbase_maturity())
				.unwrap_or(0);
			let cutoff_header = self.batch.get_header_by_height(cutoff_height)?;
			let cutoff_pos = cutoff_header.output_mmr_size;

			// If any output pos exceed the cutoff_pos
			// we know they have not yet sufficiently matured.
			if pos > cutoff_pos {
				return Err(ErrorKind::ImmatureCoinbase.into());
			}
		}

		Ok(())
	}

	/// Apply a new block to the existing state.
	///
	/// Applies the following -
	///   * header
	///   * outputs
	///   * inputs
	///   * kernels
	///
	pub fn apply_block(&mut self, b: &Block) -> Result<(), Error> {
		self.apply_header(&b.header)?;

		for out in b.outputs() {
			let pos = self.apply_output(out)?;
			// Update the output_pos index for the new output.
			self.batch.save_output_pos(&out.commitment(), pos)?;
		}

		for input in b.inputs() {
			self.apply_input(input)?;
		}

		for kernel in b.kernels() {
			self.apply_kernel(kernel)?;
		}

		// Update the header on the extension to reflect the block we just applied.
		self.header = b.header.clone();

		Ok(())
	}

	fn apply_input(&mut self, input: &Input) -> Result<(), Error> {
		let commit = input.commitment();
		let pos_res = self.batch.get_output_pos(&commit);
		if let Ok(pos) = pos_res {
			let output_id_hash = OutputIdentifier::from_input(input).hash_with_index(pos - 1);
			if let Some(read_hash) = self.output_pmmr.get_hash(pos) {
				// check hash from pmmr matches hash from input (or corresponding output)
				// if not then the input is not being honest about
				// what it is attempting to spend...
				let read_elem = self.output_pmmr.get_data(pos);
				let read_elem_hash = read_elem
					.expect("no output at pos")
					.hash_with_index(pos - 1);
				if output_id_hash != read_hash || output_id_hash != read_elem_hash {
					return Err(
						ErrorKind::TxHashSetErr(format!("output pmmr hash mismatch")).into(),
					);
				}
			}

			// Now prune the output_pmmr, rproof_pmmr and their storage.
			// Input is not valid if we cannot prune successfully (to spend an unspent
			// output).
			match self.output_pmmr.prune(pos) {
				Ok(true) => {
					self.rproof_pmmr
						.prune(pos)
						.map_err(|s| ErrorKind::TxHashSetErr(s))?;
				}
				Ok(false) => return Err(ErrorKind::AlreadySpent(commit).into()),
				Err(s) => return Err(ErrorKind::TxHashSetErr(s).into()),
			}
		} else {
			return Err(ErrorKind::AlreadySpent(commit).into());
		}
		Ok(())
	}

	fn apply_output(&mut self, out: &Output) -> Result<(u64), Error> {
		let commit = out.commitment();

		if let Ok(pos) = self.batch.get_output_pos(&commit) {
			if let Some(out_mmr) = self.output_pmmr.get_data(pos) {
				if out_mmr.commitment() == commit {
					return Err(ErrorKind::DuplicateCommitment(commit).into());
				}
			}
		}
		// push the new output to the MMR.
		let output_pos = self
			.output_pmmr
			.push(OutputIdentifier::from_output(out))
			.map_err(&ErrorKind::TxHashSetErr)?;

		// push the rangeproof to the MMR.
		let rproof_pos = self
			.rproof_pmmr
			.push(out.proof)
			.map_err(&ErrorKind::TxHashSetErr)?;

		// The output and rproof MMRs should be exactly the same size
		// and we should have inserted to both in exactly the same pos.
		{
			if self.output_pmmr.unpruned_size() != self.rproof_pmmr.unpruned_size() {
				return Err(
					ErrorKind::Other(format!("output vs rproof MMRs different sizes")).into(),
				);
			}

			if output_pos != rproof_pos {
				return Err(ErrorKind::Other(format!("output vs rproof MMRs different pos")).into());
			}
		}

		Ok(output_pos)
	}

	/// Push kernel onto MMR (hash and data files).
	fn apply_kernel(&mut self, kernel: &TxKernel) -> Result<(), Error> {
		self.kernel_pmmr
			.push(kernel.clone())
			.map_err(&ErrorKind::TxHashSetErr)?;
		Ok(())
	}

	fn apply_header(&mut self, header: &BlockHeader) -> Result<(), Error> {
		self.header_pmmr
			.push(header.clone())
			.map_err(&ErrorKind::TxHashSetErr)?;
		Ok(())
	}

	/// TODO - move this into "utxo_view"
	/// Build a Merkle proof for the given output and the block
	/// this extension is currently referencing.
	/// Note: this relies on the MMR being stable even after pruning/compaction.
	/// We need the hash of each sibling pos from the pos up to the peak
	/// including the sibling leaf node which may have been removed.
	pub fn merkle_proof(&self, output: &OutputIdentifier) -> Result<MerkleProof, Error> {
		debug!(
			LOGGER,
			"txhashset: merkle_proof: output: {:?}", output.commit,
		);
		// then calculate the Merkle Proof based on the known pos
		let pos = self.batch.get_output_pos(&output.commit)?;
		let merkle_proof = self
			.output_pmmr
			.merkle_proof(pos)
			.map_err(&ErrorKind::TxHashSetErr)?;

		Ok(merkle_proof)
	}

	/// Saves a snapshot of the output and rangeproof MMRs to disk.
	/// Specifically - saves a snapshot of the utxo file, tagged with
	/// the block hash as filename suffix.
	/// Needed for fast-sync (utxo file needs to be rewound before sending
	/// across).
	pub fn snapshot(&mut self) -> Result<(), Error> {
		self.output_pmmr
			.snapshot(&self.header)
			.map_err(|e| ErrorKind::Other(e))?;
		self.rproof_pmmr
			.snapshot(&self.header)
			.map_err(|e| ErrorKind::Other(e))?;
		Ok(())
	}

	/// Rewinds the MMRs to the provided block, rewinding to the last output pos
	/// and last kernel pos of that block.
	pub fn rewind(&mut self, header: &BlockHeader) -> Result<(), Error> {
		debug!(
			LOGGER,
			"Rewind to header {} at {}",
			header.hash(),
			header.height,
		);

		// We need to build bitmaps of added and removed output positions
		// so we can correctly rewind all operations applied to the output MMR
		// after the position we are rewinding to (these operations will be
		// undone during rewind).
		// Rewound output pos will be removed from the MMR.
		// Rewound input (spent) pos will be added back to the MMR.
		let rewind_rm_pos = input_pos_to_rewind(header, &self.header, &self.batch)?;

		let header_pos = pmmr::insertion_to_pmmr_index(header.height + 1);

		self.rewind_to_pos(
			header_pos,
			header.output_mmr_size,
			header.kernel_mmr_size,
			&rewind_rm_pos,
		)?;

		// Update our header to reflect the one we rewound to.
		self.header = header.clone();

		Ok(())
	}

	/// Rewinds the MMRs to the provided positions, given the output and
	/// kernel we want to rewind to.
	fn rewind_to_pos(
		&mut self,
		header_pos: u64,
		output_pos: u64,
		kernel_pos: u64,
		rewind_rm_pos: &Bitmap,
	) -> Result<(), Error> {
		debug!(
			LOGGER,
			"txhashset: rewind_to_pos: header {}, output {}, kernel {}",
			header_pos,
			output_pos,
			kernel_pos,
		);

		self.header_pmmr
			.rewind(header_pos)
			.map_err(&ErrorKind::TxHashSetErr)?;
		self.output_pmmr
			.rewind(output_pos, rewind_rm_pos)
			.map_err(&ErrorKind::TxHashSetErr)?;
		self.rproof_pmmr
			.rewind(output_pos, rewind_rm_pos)
			.map_err(&ErrorKind::TxHashSetErr)?;
		self.kernel_pmmr
			.rewind(kernel_pos, &Bitmap::create())
			.map_err(&ErrorKind::TxHashSetErr)?;
		Ok(())
	}

	/// Current root hashes and sums (if applicable) for the Output, range proof
	/// and kernel sum trees.
	pub fn roots(&self) -> TxHashSetRoots {
		TxHashSetRoots {
			header_root: self.header_pmmr.root(),
			output_root: self.output_pmmr.root(),
			rproof_root: self.rproof_pmmr.root(),
			kernel_root: self.kernel_pmmr.root(),
		}
	}

<<<<<<< HEAD
=======
	/// Get the root of the current header MMR.
	pub fn header_root(&self) -> Hash {
		self.header_pmmr.root()
	}

>>>>>>> 53b10a08
	/// Validate the following MMR roots against the latest header applied -
	///   * output
	///   * rangeproof
	///   * kernel
	///
<<<<<<< HEAD
	/// Note we do not validate the header MMR roots here as we need to validate
	/// a header against the state of the MMR *prior* to applying it as
	/// each header commits to the root of the MMR of all previous headers,
=======
	/// Note we do not validate the header MMR root here as we need to validate
	/// a header against the state of the MMR *prior* to applying it.
	/// Each header commits to the root of the MMR of all previous headers,
>>>>>>> 53b10a08
	/// not including the header itself.
	///
	pub fn validate_roots(&self) -> Result<(), Error> {
		// If we are validating the genesis block then we have no outputs or
		// kernels. So we are done here.
		if self.header.height == 0 {
			return Ok(());
		}

		let roots = self.roots();

		if roots.output_root != self.header.output_root
			|| roots.rproof_root != self.header.range_proof_root
			|| roots.kernel_root != self.header.kernel_root
		{
			Err(ErrorKind::InvalidRoot.into())
		} else {
			Ok(())
		}
	}

<<<<<<< HEAD
	/// Validate the provided header by comparing its "prev_root" to the
	/// root of the current header MMR.
	///
	/// TODO - Implement this once we commit to prev_root in block headers.
	///
	pub fn validate_header_root(&self, _header: &BlockHeader) -> Result<(), Error> {
		if self.header.height == 0 {
			return Ok(());
		}

		let _roots = self.roots();

		// TODO - validate once we commit to header MMR root in the header
		// (not just previous hash)
		// if roots.header_root != header.prev_root

		Ok(())
=======
	/// Validate the provided header by comparing its prev_root to the
	/// root of the current header MMR.
	pub fn validate_header_root(&self, header: &BlockHeader) -> Result<(), Error> {
		if header.height == 1 {
			return Ok(());
		}

		let roots = self.roots();
		if roots.header_root != header.prev_root {
			Err(ErrorKind::InvalidRoot.into())
		} else {
			Ok(())
		}
>>>>>>> 53b10a08
	}

	/// Validate the header, output and kernel MMR sizes against the block header.
	pub fn validate_sizes(&self) -> Result<(), Error> {
		// If we are validating the genesis block then we have no outputs or
		// kernels. So we are done here.
		if self.header.height == 0 {
			return Ok(());
		}

		let (header_mmr_size, output_mmr_size, rproof_mmr_size, kernel_mmr_size) = self.sizes();
		let expected_header_mmr_size = pmmr::insertion_to_pmmr_index(self.header.height + 2) - 1;

		if header_mmr_size != expected_header_mmr_size {
			Err(ErrorKind::InvalidMMRSize.into())
		} else if output_mmr_size != self.header.output_mmr_size {
			Err(ErrorKind::InvalidMMRSize.into())
		} else if kernel_mmr_size != self.header.kernel_mmr_size {
			Err(ErrorKind::InvalidMMRSize.into())
		} else if output_mmr_size != rproof_mmr_size {
			Err(ErrorKind::InvalidMMRSize.into())
		} else {
			Ok(())
		}
	}

	fn validate_mmrs(&self) -> Result<(), Error> {
		let now = Instant::now();

		// validate all hashes and sums within the trees
		if let Err(e) = self.header_pmmr.validate() {
			return Err(ErrorKind::InvalidTxHashSet(e).into());
		}
		if let Err(e) = self.output_pmmr.validate() {
			return Err(ErrorKind::InvalidTxHashSet(e).into());
		}
		if let Err(e) = self.rproof_pmmr.validate() {
			return Err(ErrorKind::InvalidTxHashSet(e).into());
		}
		if let Err(e) = self.kernel_pmmr.validate() {
			return Err(ErrorKind::InvalidTxHashSet(e).into());
		}

		debug!(
			LOGGER,
			"txhashset: validated the header {}, output {}, rproof {}, kernel {} mmrs, took {}s",
			self.header_pmmr.unpruned_size(),
			self.output_pmmr.unpruned_size(),
			self.rproof_pmmr.unpruned_size(),
			self.kernel_pmmr.unpruned_size(),
			now.elapsed().as_secs(),
		);

		Ok(())
	}

	/// Validate full kernel sums against the provided header (for overage and kernel_offset).
	/// This is an expensive operation as we need to retrieve all the UTXOs and kernels
	/// from the respective MMRs.
	/// For a significantly faster way of validating full kernel sums see BlockSums.
	pub fn validate_kernel_sums(&self) -> Result<((Commitment, Commitment)), Error> {
		let (utxo_sum, kernel_sum) = self.verify_kernel_sums(
			self.header.total_overage(),
			self.header.total_kernel_offset(),
		)?;
		Ok((utxo_sum, kernel_sum))
	}

	/// Validate the txhashset state against the provided block header.
	/// A "fast validation" will skip rangeproof verification and kernel signature verification.
	pub fn validate(
		&self,
		fast_validation: bool,
		status: &TxHashsetWriteStatus,
	) -> Result<((Commitment, Commitment)), Error> {
		self.validate_mmrs()?;
		self.validate_roots()?;
		self.validate_sizes()?;

		if self.header.height == 0 {
			let zero_commit = secp_static::commit_to_zero_value();
			return Ok((zero_commit.clone(), zero_commit.clone()));
		}

		// The real magicking happens here. Sum of kernel excesses should equal
		// sum of unspent outputs minus total supply.
		let (output_sum, kernel_sum) = self.validate_kernel_sums()?;

		// These are expensive verification step (skipped for "fast validation").
		if !fast_validation {
			// Verify the rangeproof associated with each unspent output.
			self.verify_rangeproofs(status)?;

			// Verify all the kernel signatures.
			self.verify_kernel_signatures(status)?;
		}

		Ok((output_sum, kernel_sum))
	}

	/// Rebuild the index of MMR positions to the corresponding Output and
	/// kernel by iterating over the whole MMR data. This is a costly operation
	/// performed only when we receive a full new chain state.
	pub fn rebuild_index(&self) -> Result<(), Error> {
		for n in 1..self.output_pmmr.unpruned_size() + 1 {
			// non-pruned leaves only
			if pmmr::bintree_postorder_height(n) == 0 {
				if let Some(out) = self.output_pmmr.get_data(n) {
					self.batch.save_output_pos(&out.commit, n)?;
				}
			}
		}
		Ok(())
	}

	/// Force the rollback of this extension, no matter the result
	pub fn force_rollback(&mut self) {
		self.rollback = true;
	}

	/// Dumps the output MMR.
	/// We use this after compacting for visual confirmation that it worked.
	pub fn dump_output_pmmr(&self) {
		debug!(LOGGER, "-- outputs --");
		self.output_pmmr.dump_from_file(false);
		debug!(LOGGER, "--");
		self.output_pmmr.dump_stats();
		debug!(LOGGER, "-- end of outputs --");
	}

	/// Dumps the state of the 3 sum trees to stdout for debugging. Short
	/// version only prints the Output tree.
	pub fn dump(&self, short: bool) {
		debug!(LOGGER, "-- outputs --");
		self.output_pmmr.dump(short);
		if !short {
			debug!(LOGGER, "-- range proofs --");
			self.rproof_pmmr.dump(short);
			debug!(LOGGER, "-- kernels --");
			self.kernel_pmmr.dump(short);
		}
	}

	/// Sizes of each of the sum trees
	pub fn sizes(&self) -> (u64, u64, u64, u64) {
		(
			self.header_pmmr.unpruned_size(),
			self.output_pmmr.unpruned_size(),
			self.rproof_pmmr.unpruned_size(),
			self.kernel_pmmr.unpruned_size(),
		)
	}

	fn verify_kernel_signatures(&self, status: &TxHashsetWriteStatus) -> Result<(), Error> {
		let now = Instant::now();

		let mut kern_count = 0;
		let total_kernels = pmmr::n_leaves(self.kernel_pmmr.unpruned_size());
		for n in 1..self.kernel_pmmr.unpruned_size() + 1 {
			if pmmr::is_leaf(n) {
				if let Some(kernel) = self.kernel_pmmr.get_data(n) {
					kernel.verify()?;
					kern_count += 1;
				}
			}
			if n % 20 == 0 {
				status.on_validation(kern_count, total_kernels, 0, 0);
			}
		}

		debug!(
			LOGGER,
			"txhashset: verified {} kernel signatures, pmmr size {}, took {}s",
			kern_count,
			self.kernel_pmmr.unpruned_size(),
			now.elapsed().as_secs(),
		);

		Ok(())
	}

	fn verify_rangeproofs(&self, status: &TxHashsetWriteStatus) -> Result<(), Error> {
		let now = Instant::now();

		let mut commits: Vec<Commitment> = vec![];
		let mut proofs: Vec<RangeProof> = vec![];

		let mut proof_count = 0;
		let total_rproofs = pmmr::n_leaves(self.output_pmmr.unpruned_size());
		for n in 1..self.output_pmmr.unpruned_size() + 1 {
			if pmmr::is_leaf(n) {
				if let Some(out) = self.output_pmmr.get_data(n) {
					if let Some(rp) = self.rproof_pmmr.get_data(n) {
						commits.push(out.commit);
						proofs.push(rp);
					} else {
						// TODO - rangeproof not found
						return Err(ErrorKind::OutputNotFound.into());
					}
					proof_count += 1;

					if proofs.len() >= 1000 {
						Output::batch_verify_proofs(&commits, &proofs)?;
						commits.clear();
						proofs.clear();
						debug!(
							LOGGER,
							"txhashset: verify_rangeproofs: verified {} rangeproofs", proof_count,
						);
					}
				}
			}
			if n % 20 == 0 {
				status.on_validation(0, 0, proof_count, total_rproofs);
			}
		}

		// remaining part which not full of 1000 range proofs
		if proofs.len() > 0 {
			Output::batch_verify_proofs(&commits, &proofs)?;
			commits.clear();
			proofs.clear();
			debug!(
				LOGGER,
				"txhashset: verify_rangeproofs: verified {} rangeproofs", proof_count,
			);
		}

		debug!(
			LOGGER,
			"txhashset: verified {} rangeproofs, pmmr size {}, took {}s",
			proof_count,
			self.rproof_pmmr.unpruned_size(),
			now.elapsed().as_secs(),
		);
		Ok(())
	}
}

/// Packages the txhashset data files into a zip and returns a Read to the
/// resulting file
pub fn zip_read(root_dir: String, header: &BlockHeader) -> Result<File, Error> {
	let txhashset_path = Path::new(&root_dir).join(TXHASHSET_SUBDIR);
	let zip_path = Path::new(&root_dir).join(TXHASHSET_ZIP);
	// create the zip archive
	{
		// Temp txhashset directory
		let temp_txhashset_path = Path::new(&root_dir).join(TXHASHSET_SUBDIR.to_string() + "_zip");
		// Remove temp dir if it exist
		if temp_txhashset_path.exists() {
			fs::remove_dir_all(&temp_txhashset_path)?;
		}
		// Copy file to another dir
		file::copy_dir_to(&txhashset_path, &temp_txhashset_path)?;
		// Check and remove file that are not supposed to be there
		check_and_remove_files(&temp_txhashset_path, header)?;
		// Compress zip
		zip::compress(&temp_txhashset_path, &File::create(zip_path.clone())?)
			.map_err(|ze| ErrorKind::Other(ze.to_string()))?;
	}

	// open it again to read it back
	let zip_file = File::open(zip_path)?;
	Ok(zip_file)
}

/// Extract the txhashset data from a zip file and writes the content into the
/// txhashset storage dir
pub fn zip_write(
	root_dir: String,
	txhashset_data: File,
	header: &BlockHeader,
) -> Result<(), Error> {
	let txhashset_path = Path::new(&root_dir).join(TXHASHSET_SUBDIR);
	fs::create_dir_all(txhashset_path.clone())?;
	zip::decompress(txhashset_data, &txhashset_path)
		.map_err(|ze| ErrorKind::Other(ze.to_string()))?;
	check_and_remove_files(&txhashset_path, header)
}

/// Check a txhashset directory and remove any unexpected
fn check_and_remove_files(txhashset_path: &PathBuf, header: &BlockHeader) -> Result<(), Error> {
	// First compare the subdirectories
	let subdirectories_expected: HashSet<_> = [OUTPUT_SUBDIR, KERNEL_SUBDIR, RANGE_PROOF_SUBDIR]
		.iter()
		.cloned()
		.map(|s| String::from(s))
		.collect();

	let subdirectories_found: HashSet<_> = fs::read_dir(txhashset_path)?
		.filter_map(|entry| {
			entry.ok().and_then(|e| {
				e.path()
					.file_name()
					.and_then(|n| n.to_str().map(|s| String::from(s)))
			})
		}).collect();

	let dir_difference: Vec<String> = subdirectories_found
		.difference(&subdirectories_expected)
		.cloned()
		.collect();

	// Removing unexpected directories if needed
	if !dir_difference.is_empty() {
		debug!(
			LOGGER,
			"Unexpected folder(s) found in txhashset folder, removing."
		);
		for diff in dir_difference {
			let diff_path = txhashset_path.join(diff);
			file::delete(diff_path)?;
		}
	}

	// Then compare the files found in the subdirectories
	let pmmr_files_expected: HashSet<_> = PMMR_FILES
		.iter()
		.cloned()
		.map(|s| {
			if s.contains("pmmr_leaf.bin") {
				format!("{}.{}", s, header.hash())
			} else {
				String::from(s)
			}
		}).collect();

	let subdirectories = fs::read_dir(txhashset_path)?;
	for subdirectory in subdirectories {
		let subdirectory_path = subdirectory?.path();
		let pmmr_files = fs::read_dir(&subdirectory_path)?;
		let pmmr_files_found: HashSet<_> = pmmr_files
			.filter_map(|entry| {
				entry.ok().and_then(|e| {
					e.path()
						.file_name()
						.and_then(|n| n.to_str().map(|s| String::from(s)))
				})
			}).collect();
		let difference: Vec<String> = pmmr_files_found
			.difference(&pmmr_files_expected)
			.cloned()
			.collect();
		if !difference.is_empty() {
			debug!(
				LOGGER,
				"Unexpected file(s) found in txhashset subfolder {:?}, removing.",
				&subdirectory_path
			);
			for diff in difference {
				let diff_path = subdirectory_path.join(diff);
				file::delete(diff_path)?;
			}
		}
	}
	Ok(())
}

/// Given a block header to rewind to and the block header at the
/// head of the current chain state, we need to calculate the positions
/// of all inputs (spent outputs) we need to "undo" during a rewind.
/// We do this by leveraging the "block_input_bitmap" cache and OR'ing
/// the set of bitmaps together for the set of blocks being rewound.
pub fn input_pos_to_rewind(
	block_header: &BlockHeader,
	head_header: &BlockHeader,
	batch: &Batch,
) -> Result<Bitmap, Error> {
	let mut current = head_header.hash();
	let mut height = head_header.height;

	if head_header.height < block_header.height {
		debug!(
			LOGGER,
			"input_pos_to_rewind: {} < {}, nothing to rewind",
			head_header.height,
			block_header.height
		);
		return Ok(Bitmap::create());
	}

	// Batching up the block input bitmaps, and running fast_or() on every batch of 256 bitmaps.
	// so to avoid maintaining a huge vec of bitmaps.
	let bitmap_fast_or = |b_res, block_input_bitmaps: &mut Vec<Bitmap>| -> Option<Bitmap> {
		if let Some(b) = b_res {
			block_input_bitmaps.push(b);
			if block_input_bitmaps.len() < 256 {
				return None;
			}
		}
		let bitmap = Bitmap::fast_or(&block_input_bitmaps.iter().collect::<Vec<&Bitmap>>());
		block_input_bitmaps.clear();
		block_input_bitmaps.push(bitmap.clone());
		Some(bitmap)
	};

	let mut block_input_bitmaps: Vec<Bitmap> = vec![];
	let bh = block_header.hash();

	while current != bh {
		// We cache recent block headers and block_input_bitmaps
		// internally in our db layer (commit_index).
		// I/O should be minimized or eliminated here for most
		// rewind scenarios.
		if let Ok(b_res) = batch.get_block_input_bitmap(&current) {
			bitmap_fast_or(Some(b_res), &mut block_input_bitmaps);
		}
		if height == 0 {
			break;
		}
		height -= 1;
		current = batch.get_hash_by_height(height)?;
	}

	let bitmap = bitmap_fast_or(None, &mut block_input_bitmaps).unwrap();
	Ok(bitmap)
}<|MERGE_RESOLUTION|>--- conflicted
+++ resolved
@@ -327,15 +327,9 @@
 	// We want to use the current head of the most work chain unless
 	// we explicitly rewind the extension.
 	let header = batch.head_header()?;
-<<<<<<< HEAD
 
 	trace!(LOGGER, "Starting new txhashset (readonly) extension.");
 
-=======
-
-	trace!(LOGGER, "Starting new txhashset (readonly) extension.");
-
->>>>>>> 53b10a08
 	let res = {
 		let mut extension = Extension::new(trees, &batch, header);
 		extension.force_rollback();
@@ -707,33 +701,12 @@
 			header_hashes.push(current.hash());
 			current = self.batch.get_block_header(&current.previous)?;
 		}
-<<<<<<< HEAD
-		// Include the genesis header as we will re-apply it after truncating the extension.
-		header_hashes.push(genesis.hash());
-=======
->>>>>>> 53b10a08
+
 		header_hashes.reverse();
 
 		// Trucate the extension (back to pos 0).
 		self.truncate()?;
 
-<<<<<<< HEAD
-		debug!(
-			LOGGER,
-			"Re-applying {} headers to extension, from {:?} to {:?}.",
-			header_hashes.len(),
-			header_hashes.first().unwrap(),
-			header_hashes.last().unwrap(),
-		);
-
-		for h in header_hashes {
-			let header = self.batch.get_block_header(&h)?;
-			// self.validate_header_root()?;
-			self.apply_header(&header)?;
-		}
-		Ok(())
-	}
-=======
 		// Re-apply the genesis header after truncation.
 		self.apply_header(&genesis)?;
 
@@ -774,7 +747,6 @@
 			Ok(())
 		}
 	}
->>>>>>> 53b10a08
 }
 
 /// Allows the application of new blocks on top of the sum trees in a
@@ -1130,28 +1102,19 @@
 		}
 	}
 
-<<<<<<< HEAD
-=======
 	/// Get the root of the current header MMR.
 	pub fn header_root(&self) -> Hash {
 		self.header_pmmr.root()
 	}
 
->>>>>>> 53b10a08
 	/// Validate the following MMR roots against the latest header applied -
 	///   * output
 	///   * rangeproof
 	///   * kernel
 	///
-<<<<<<< HEAD
-	/// Note we do not validate the header MMR roots here as we need to validate
-	/// a header against the state of the MMR *prior* to applying it as
-	/// each header commits to the root of the MMR of all previous headers,
-=======
 	/// Note we do not validate the header MMR root here as we need to validate
 	/// a header against the state of the MMR *prior* to applying it.
 	/// Each header commits to the root of the MMR of all previous headers,
->>>>>>> 53b10a08
 	/// not including the header itself.
 	///
 	pub fn validate_roots(&self) -> Result<(), Error> {
@@ -1173,25 +1136,6 @@
 		}
 	}
 
-<<<<<<< HEAD
-	/// Validate the provided header by comparing its "prev_root" to the
-	/// root of the current header MMR.
-	///
-	/// TODO - Implement this once we commit to prev_root in block headers.
-	///
-	pub fn validate_header_root(&self, _header: &BlockHeader) -> Result<(), Error> {
-		if self.header.height == 0 {
-			return Ok(());
-		}
-
-		let _roots = self.roots();
-
-		// TODO - validate once we commit to header MMR root in the header
-		// (not just previous hash)
-		// if roots.header_root != header.prev_root
-
-		Ok(())
-=======
 	/// Validate the provided header by comparing its prev_root to the
 	/// root of the current header MMR.
 	pub fn validate_header_root(&self, header: &BlockHeader) -> Result<(), Error> {
@@ -1205,7 +1149,6 @@
 		} else {
 			Ok(())
 		}
->>>>>>> 53b10a08
 	}
 
 	/// Validate the header, output and kernel MMR sizes against the block header.
