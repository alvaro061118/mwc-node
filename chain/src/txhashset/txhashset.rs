--- conflicted
+++ resolved
@@ -272,23 +272,10 @@
 						Ok(None)
 					}
 				} else {
-<<<<<<< HEAD
-					Err(ErrorKind::OutputNotFound(format!(
-						"output pmmr not found for pos {} and height {}",
-						pos, height
-					))
-					.into())
-				}
-			}
-			Err(grin_store::Error::NotFoundErr(msg)) => {
-				Err(ErrorKind::OutputNotFound(format!("Commit not found in imdb, {}", msg)).into())
-			}
-=======
 					Ok(None)
 				}
 			}
 			Ok(None) => Ok(None),
->>>>>>> f25b75c6
 			Err(e) => Err(ErrorKind::StoreErr(e, "txhashset unspent check".to_string()).into()),
 		}
 	}
@@ -1181,30 +1168,11 @@
 			Ok(true) => {
 				self.rproof_pmmr
 					.prune(pos.pos)
-					.map_err(ErrorKind::TxHashSetErr)?;
+					.map_err(|e| ErrorKind::TxHashSetErr(format!("pmmr prune error, {}", e)))?;
 				Ok(())
 			}
-<<<<<<< HEAD
-
-			// Now prune the output_pmmr, rproof_pmmr and their storage.
-			// Input is not valid if we cannot prune successfully (to spend an unspent
-			// output).
-			match self.output_pmmr.prune(pos) {
-				Ok(true) => {
-					self.rproof_pmmr
-						.prune(pos)
-						.map_err(|e| ErrorKind::TxHashSetErr(format!("pmmr prune error, {}", e)))?;
-					Ok(CommitPos { pos, height })
-				}
-				Ok(false) => Err(ErrorKind::AlreadySpent(commit).into()),
-				Err(e) => Err(ErrorKind::TxHashSetErr(format!("commit prune error, {}", e)).into()),
-			}
-		} else {
-			Err(ErrorKind::AlreadySpent(commit).into())
-=======
 			Ok(false) => Err(ErrorKind::AlreadySpent(commit).into()),
 			Err(e) => Err(ErrorKind::TxHashSetErr(e).into()),
->>>>>>> f25b75c6
 		}
 	}
 
@@ -1221,24 +1189,14 @@
 		// push the new output to the MMR.
 		let output_pos = self
 			.output_pmmr
-<<<<<<< HEAD
-			.push(out)
+			.push(&out.identifier())
 			.map_err(|e| ErrorKind::TxHashSetErr(format!("pmmr output push error, {}", e)))?;
-=======
-			.push(&out.identifier())
-			.map_err(&ErrorKind::TxHashSetErr)?;
->>>>>>> f25b75c6
 
 		// push the rangeproof to the MMR.
 		let rproof_pos = self
 			.rproof_pmmr
-<<<<<<< HEAD
-			.push(&out.proof)
+			.push(&out.proof())
 			.map_err(|e| ErrorKind::TxHashSetErr(format!("pmmr proof push error, {}", e)))?;
-=======
-			.push(&out.proof())
-			.map_err(&ErrorKind::TxHashSetErr)?;
->>>>>>> f25b75c6
 
 		// The output and rproof MMRs should be exactly the same size
 		// and we should have inserted to both in exactly the same pos.
@@ -1282,13 +1240,8 @@
 		let pos = self
 			.kernel_pmmr
 			.push(kernel)
-<<<<<<< HEAD
 			.map_err(|e| ErrorKind::TxHashSetErr(format!("pmmr push kernel error, {}", e)))?;
-		Ok(())
-=======
-			.map_err(&ErrorKind::TxHashSetErr)?;
 		Ok(pos)
->>>>>>> f25b75c6
 	}
 
 	/// Build a Merkle proof for the given output and the block
@@ -1304,18 +1257,10 @@
 		let out_id = out_id.as_ref();
 		debug!("txhashset: merkle_proof: output: {:?}", out_id.commit);
 		// then calculate the Merkle Proof based on the known pos
-<<<<<<< HEAD
-		let pos = batch.get_output_pos(&output.commit)?;
+		let pos = batch.get_output_pos(&out_id.commit)?;
 		let merkle_proof = self.output_pmmr.merkle_proof(pos).map_err(|e| {
 			ErrorKind::TxHashSetErr(format!("pmmr get merkle proof at pos {}, {}", pos, e))
 		})?;
-=======
-		let pos = batch.get_output_pos(&out_id.commit)?;
-		let merkle_proof = self
-			.output_pmmr
-			.merkle_proof(pos)
-			.map_err(&ErrorKind::TxHashSetErr)?;
->>>>>>> f25b75c6
 
 		Ok(merkle_proof)
 	}
