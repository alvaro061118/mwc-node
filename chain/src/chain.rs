// Copyright 2018 The Grin Developers
//
// Licensed under the Apache License, Version 2.0 (the "License");
// you may not use this file except in compliance with the License.
// You may obtain a copy of the License at
//
//     http://www.apache.org/licenses/LICENSE-2.0
//
// Unless required by applicable law or agreed to in writing, software
// distributed under the License is distributed on an "AS IS" BASIS,
// WITHOUT WARRANTIES OR CONDITIONS OF ANY KIND, either express or implied.
// See the License for the specific language governing permissions and
// limitations under the License.

//! Facade and handler for the rest of the blockchain implementation
//! and mostly the chain pipeline.

use std::collections::HashMap;
use std::fs::File;
use std::sync::atomic::{AtomicUsize, Ordering};
use std::sync::{Arc, RwLock};
use std::time::{Duration, Instant};

use lmdb;
use lru_cache::LruCache;

use core::core::hash::{Hash, Hashed};
use core::core::merkle_proof::MerkleProof;
use core::core::verifier_cache::VerifierCache;
use core::core::{Block, BlockHeader, BlockSums, Output, OutputIdentifier, Transaction, TxKernel};
use core::global;
use core::pow;
use error::{Error, ErrorKind};
use grin_store::Error::NotFoundErr;
use pipe;
use store;
use txhashset;
use types::{ChainAdapter, NoStatus, Options, Tip, TxHashSetRoots, TxHashsetWriteStatus};
use util::secp::pedersen::{Commitment, RangeProof};
use util::LOGGER;

/// Orphan pool size is limited by MAX_ORPHAN_SIZE
pub const MAX_ORPHAN_SIZE: usize = 200;

/// When evicting, very old orphans are evicted first
const MAX_ORPHAN_AGE_SECS: u64 = 300;

/// Number of recent hashes we keep to de-duplicate block or header sends
const HASHES_CACHE_SIZE: usize = 200;

#[derive(Debug, Clone)]
struct Orphan {
	block: Block,
	opts: Options,
	added: Instant,
}

pub struct OrphanBlockPool {
	// blocks indexed by their hash
	orphans: RwLock<HashMap<Hash, Orphan>>,
	// additional index of height -> hash
	// so we can efficiently identify a child block (ex-orphan) after processing a block
	height_idx: RwLock<HashMap<u64, Vec<Hash>>>,
	// accumulated number of evicted block because of MAX_ORPHAN_SIZE limitation
	evicted: AtomicUsize,
}

impl OrphanBlockPool {
	fn new() -> OrphanBlockPool {
		OrphanBlockPool {
			orphans: RwLock::new(HashMap::new()),
			height_idx: RwLock::new(HashMap::new()),
			evicted: AtomicUsize::new(0),
		}
	}

	fn len(&self) -> usize {
		let orphans = self.orphans.read().unwrap();
		orphans.len()
	}

	fn len_evicted(&self) -> usize {
		self.evicted.load(Ordering::Relaxed)
	}

	fn add(&self, orphan: Orphan) {
		let mut orphans = self.orphans.write().unwrap();
		let mut height_idx = self.height_idx.write().unwrap();
		{
			let height_hashes = height_idx
				.entry(orphan.block.header.height)
				.or_insert(vec![]);
			height_hashes.push(orphan.block.hash());
			orphans.insert(orphan.block.hash(), orphan);
		}

		if orphans.len() > MAX_ORPHAN_SIZE {
			let old_len = orphans.len();

			// evict too old
			orphans.retain(|_, ref mut x| {
				x.added.elapsed() < Duration::from_secs(MAX_ORPHAN_AGE_SECS)
			});
			// evict too far ahead
			let mut heights = height_idx.keys().cloned().collect::<Vec<u64>>();
			heights.sort_unstable();
			for h in heights.iter().rev() {
				if let Some(hs) = height_idx.remove(h) {
					for h in hs {
						let _ = orphans.remove(&h);
					}
				}
				if orphans.len() < MAX_ORPHAN_SIZE {
					break;
				}
			}
			// cleanup index
			height_idx.retain(|_, ref mut xs| xs.iter().any(|x| orphans.contains_key(&x)));

			self.evicted
				.fetch_add(old_len - orphans.len(), Ordering::Relaxed);
		}
	}

	/// Get an orphan from the pool indexed by the hash of its parent, removing
	/// it at the same time, preventing clone
	fn remove_by_height(&self, height: &u64) -> Option<Vec<Orphan>> {
		let mut orphans = self.orphans.write().unwrap();
		let mut height_idx = self.height_idx.write().unwrap();
		height_idx
			.remove(height)
			.map(|hs| hs.iter().filter_map(|h| orphans.remove(h)).collect())
	}

	pub fn contains(&self, hash: &Hash) -> bool {
		let orphans = self.orphans.read().unwrap();
		orphans.contains_key(hash)
	}
}

/// Facade to the blockchain block processing pipeline and storage. Provides
/// the current view of the TxHashSet according to the chain state. Also
/// maintains locking for the pipeline to avoid conflicting processing.
pub struct Chain {
	db_root: String,
	store: Arc<store::ChainStore>,
	adapter: Arc<ChainAdapter>,
	orphans: Arc<OrphanBlockPool>,
	txhashset: Arc<RwLock<txhashset::TxHashSet>>,
	// Recently processed blocks to avoid double-processing
	block_hashes_cache: Arc<RwLock<LruCache<Hash, bool>>>,
	verifier_cache: Arc<RwLock<VerifierCache>>,
	// POW verification function
	pow_verifier: fn(&BlockHeader, u8) -> Result<(), pow::Error>,
	archive_mode: bool,
	genesis: BlockHeader,
}

unsafe impl Sync for Chain {}
unsafe impl Send for Chain {}

impl Chain {
	/// Initializes the blockchain and returns a new Chain instance. Does a
	/// check on the current chain head to make sure it exists and creates one
	/// based on the genesis block if necessary.
	pub fn init(
		db_root: String,
		db_env: Arc<lmdb::Environment>,
		adapter: Arc<ChainAdapter>,
		genesis: Block,
		pow_verifier: fn(&BlockHeader, u8) -> Result<(), pow::Error>,
		verifier_cache: Arc<RwLock<VerifierCache>>,
		archive_mode: bool,
	) -> Result<Chain, Error> {
		let chain_store = store::ChainStore::new(db_env)?;

		let store = Arc::new(chain_store);

		// open the txhashset, creating a new one if necessary
		let mut txhashset = txhashset::TxHashSet::open(db_root.clone(), store.clone(), None)?;

		setup_head(genesis.clone(), store.clone(), &mut txhashset)?;

		let head = store.head()?;
		debug!(
			LOGGER,
			"Chain init: {} @ {} [{}]",
			head.total_difficulty.to_num(),
			head.height,
			head.last_block_h,
		);

		Ok(Chain {
			db_root: db_root,
			store: store,
			adapter: adapter,
			orphans: Arc::new(OrphanBlockPool::new()),
			txhashset: Arc::new(RwLock::new(txhashset)),
			pow_verifier,
			verifier_cache,
			block_hashes_cache: Arc::new(RwLock::new(LruCache::new(HASHES_CACHE_SIZE))),
			archive_mode,
			genesis: genesis.header.clone(),
		})
	}

	/// Processes a single block, then checks for orphans, processing
	/// those as well if they're found
	pub fn process_block(&self, b: Block, opts: Options) -> Result<Option<Tip>, Error> {
		let height = b.header.height;
		let res = self.process_block_single(b, opts);
		if res.is_ok() {
			self.check_orphans(height + 1);
		}
		res
	}

	/// Attempt to add a new block to the chain.
	/// Returns true if it has been added to the longest chain
	/// or false if it has added to a fork (or orphan?).
	fn process_block_single(&self, b: Block, opts: Options) -> Result<Option<Tip>, Error> {
		let maybe_new_head: Result<Option<Tip>, Error>;
		{
			let mut txhashset = self.txhashset.write().unwrap();
			let batch = self.store.batch()?;
			let mut ctx = self.new_ctx(opts, batch, &mut txhashset)?;

			maybe_new_head = pipe::process_block(&b, &mut ctx);
			if let Ok(_) = maybe_new_head {
				ctx.batch.commit()?;
			}
			// release the lock and let the batch go before post-processing
		}

		let add_to_hash_cache = |hash: Hash| {
			// only add to hash cache below if block is definitively accepted
			// or rejected
			let mut cache = self.block_hashes_cache.write().unwrap();
			cache.insert(hash, true);
		};

		match maybe_new_head {
			Ok(head) => {
				add_to_hash_cache(b.hash());

				// notifying other parts of the system of the update
				self.adapter.block_accepted(&b, opts);

				Ok(head)
			}
			Err(e) => match e.kind() {
				ErrorKind::Orphan => {
					let block_hash = b.hash();
					let orphan = Orphan {
						block: b,
						opts: opts,
						added: Instant::now(),
					};

					&self.orphans.add(orphan);

					debug!(
						LOGGER,
						"process_block: orphan: {:?}, # orphans {}{}",
						block_hash,
						self.orphans.len(),
						if self.orphans.len_evicted() > 0 {
							format!(", # evicted {}", self.orphans.len_evicted())
						} else {
							String::new()
						},
					);
					Err(ErrorKind::Orphan.into())
				}
				ErrorKind::Unfit(ref msg) => {
					debug!(
						LOGGER,
						"Block {} at {} is unfit at this time: {}",
						b.hash(),
						b.header.height,
						msg
					);
					Err(ErrorKind::Unfit(msg.clone()).into())
				}
				_ => {
					info!(
						LOGGER,
						"Rejected block {} at {}: {:?}",
						b.hash(),
						b.header.height,
						e
					);
					add_to_hash_cache(b.hash());
					Err(ErrorKind::Other(format!("{:?}", e).to_owned()).into())
				}
			},
		}
	}

	/// Process a block header received during "header first" propagation.
	pub fn process_block_header(&self, bh: &BlockHeader, opts: Options) -> Result<(), Error> {
		let mut txhashset = self.txhashset.write().unwrap();
		let batch = self.store.batch()?;
		let mut ctx = self.new_ctx(opts, batch, &mut txhashset)?;
		pipe::process_block_header(bh, &mut ctx)?;
		ctx.batch.commit()?;
		Ok(())
	}

	/// Attempt to add new headers to the header chain (or fork).
	/// This is only ever used during sync and is based on sync_head.
	/// We update header_head here if our total work increases.
	pub fn sync_block_headers(
		&self,
		headers: &Vec<BlockHeader>,
		opts: Options,
	) -> Result<(), Error> {
		let mut txhashset = self.txhashset.write().unwrap();
		let batch = self.store.batch()?;
		let mut ctx = self.new_ctx(opts, batch, &mut txhashset)?;

		pipe::sync_block_headers(headers, &mut ctx)?;
		ctx.batch.commit()?;

		Ok(())
	}

	fn new_ctx<'a>(
		&self,
		opts: Options,
		batch: store::Batch<'a>,
		txhashset: &'a mut txhashset::TxHashSet,
	) -> Result<pipe::BlockContext<'a>, Error> {
		Ok(pipe::BlockContext {
			opts,
			pow_verifier: self.pow_verifier,
			block_hashes_cache: self.block_hashes_cache.clone(),
			verifier_cache: self.verifier_cache.clone(),
			txhashset,
			batch,
			orphans: self.orphans.clone(),
		})
	}

	/// Check if hash is for a known orphan.
	pub fn is_orphan(&self, hash: &Hash) -> bool {
		self.orphans.contains(hash)
	}

	/// Get the OrphanBlockPool accumulated evicted number of blocks
	pub fn orphans_evicted_len(&self) -> usize {
		self.orphans.len_evicted()
	}

	/// Check for orphans, once a block is successfully added
	pub fn check_orphans(&self, mut height: u64) {
		let initial_height = height;

		// Is there an orphan in our orphans that we can now process?
		loop {
			trace!(
				LOGGER,
				"check_orphans: at {}, # orphans {}",
				height,
				self.orphans.len(),
			);

			let mut orphan_accepted = false;
			let mut height_accepted = height;

			if let Some(orphans) = self.orphans.remove_by_height(&height) {
				let orphans_len = orphans.len();
				for (i, orphan) in orphans.into_iter().enumerate() {
					debug!(
						LOGGER,
						"check_orphans: get block {} at {}{}",
						orphan.block.hash(),
						height,
						if orphans_len > 1 {
							format!(", no.{} of {} orphans", i, orphans_len)
						} else {
							String::new()
						},
					);
					let height = orphan.block.header.height;
					let res = self.process_block_single(orphan.block, orphan.opts);
					if res.is_ok() {
						orphan_accepted = true;
						height_accepted = height;
					}
				}

				if orphan_accepted {
					// We accepted a block, so see if we can accept any orphans
					height = height_accepted + 1;
					continue;
				}
			}
			break;
		}

		if initial_height != height {
			debug!(
				LOGGER,
				"check_orphans: {} blocks accepted since height {}, remaining # orphans {}",
				height - initial_height,
				initial_height,
				self.orphans.len(),
			);
		}
	}

	/// TODO - where do we call this from? And do we need a rewind first?
	/// For the given commitment find the unspent output and return the
	/// associated Return an error if the output does not exist or has been
	/// spent. This querying is done in a way that is consistent with the
	/// current chain state, specifically the current winning (valid, most
	/// work) fork.
	pub fn is_unspent(&self, output_ref: &OutputIdentifier) -> Result<Hash, Error> {
		let mut txhashset = self.txhashset.write().unwrap();
		let res = txhashset.is_unspent(output_ref);
		match res {
			Err(e) => Err(e),
			Ok((h, _)) => Ok(h),
		}
	}

	/// Validate the tx against the current UTXO set.
	pub fn validate_tx(&self, tx: &Transaction) -> Result<(), Error> {
		let txhashset = self.txhashset.read().unwrap();
		txhashset::utxo_view(&txhashset, |utxo| {
			utxo.validate_tx(tx)?;
			Ok(())
		})
	}

	fn next_block_height(&self) -> Result<u64, Error> {
		let bh = self.head_header()?;
		Ok(bh.height + 1)
	}

	/// Verify we are not attempting to spend a coinbase output
	/// that has not yet sufficiently matured.
	pub fn verify_coinbase_maturity(&self, tx: &Transaction) -> Result<(), Error> {
		let height = self.next_block_height()?;
		let mut txhashset = self.txhashset.write().unwrap();
		txhashset::extending_readonly(&mut txhashset, |extension| {
			extension.verify_coinbase_maturity(&tx.inputs(), height)?;
			Ok(())
		})
	}

	/// Verify that the tx has a lock_height that is less than or equal to
	/// the height of the next block.
	pub fn verify_tx_lock_height(&self, tx: &Transaction) -> Result<(), Error> {
		let height = self.next_block_height()?;
		if tx.lock_height() <= height {
			Ok(())
		} else {
			Err(ErrorKind::TxLockHeight.into())
		}
	}

	/// Validate the current chain state.
	pub fn validate(&self, fast_validation: bool) -> Result<(), Error> {
		let header = self.store.head_header()?;

		// Lets just treat an "empty" node that just got started up as valid.
		if header.height == 0 {
			return Ok(());
		}

		let mut txhashset = self.txhashset.write().unwrap();

		// Now create an extension from the txhashset and validate against the
		// latest block header. Rewind the extension to the specified header to
		// ensure the view is consistent.
		txhashset::extending_readonly(&mut txhashset, |extension| {
			extension.rewind(&header)?;
			extension.validate(fast_validation, &NoStatus)?;
			Ok(())
		})
	}

	/// Sets the txhashset roots on a brand new block by applying the block on
	/// the current txhashset state.
	pub fn set_txhashset_roots(&self, b: &mut Block, is_fork: bool) -> Result<(), Error> {
		let mut txhashset = self.txhashset.write().unwrap();
		let (prev_root, roots, sizes) =
			txhashset::extending_readonly(&mut txhashset, |extension| {
				if is_fork {
					pipe::rewind_and_apply_fork(b, extension)?;
				}

				// Retrieve the header root before we apply the new block
				let prev_root = extension.header_root();

				// Apply the latest block to the chain state via the extension.
				extension.apply_block(b)?;

<<<<<<< HEAD
		// Carefully destructure these correctly...
		// TODO - Maybe sizes should be a struct to add some type safety here...
		let (_, output_mmr_size, _, kernel_mmr_size) = sizes;

		b.header.output_root = roots.output_root;
		b.header.range_proof_root = roots.rproof_root;
		b.header.kernel_root = roots.kernel_root;
		b.header.output_mmr_size = output_mmr_size;
		b.header.kernel_mmr_size = kernel_mmr_size;
=======
				Ok((prev_root, extension.roots(), extension.sizes()))
			})?;

		// Set the prev_root on the header.
		b.header.prev_root = prev_root;

		// Set the output, rangeproof and kernel MMR roots.
		b.header.output_root = roots.output_root;
		b.header.range_proof_root = roots.rproof_root;
		b.header.kernel_root = roots.kernel_root;

		// Set the output and kernel MMR sizes.
		{
			// Carefully destructure these correctly...
			let (_, output_mmr_size, _, kernel_mmr_size) = sizes;
			b.header.output_mmr_size = output_mmr_size;
			b.header.kernel_mmr_size = kernel_mmr_size;
		}

>>>>>>> b986c112
		Ok(())
	}

	/// Return a pre-built Merkle proof for the given commitment from the store.
	pub fn get_merkle_proof(
		&self,
		output: &OutputIdentifier,
		block_header: &BlockHeader,
	) -> Result<MerkleProof, Error> {
		let mut txhashset = self.txhashset.write().unwrap();

		let merkle_proof = txhashset::extending_readonly(&mut txhashset, |extension| {
			extension.rewind(&block_header)?;
			extension.merkle_proof(output)
		})?;

		Ok(merkle_proof)
	}

	/// Return a merkle proof valid for the current output pmmr state at the
	/// given pos
	pub fn get_merkle_proof_for_pos(&self, commit: Commitment) -> Result<MerkleProof, String> {
		let mut txhashset = self.txhashset.write().unwrap();
		txhashset.merkle_proof(commit)
	}

	/// Returns current txhashset roots
	pub fn get_txhashset_roots(&self) -> TxHashSetRoots {
		let mut txhashset = self.txhashset.write().unwrap();
		txhashset.roots()
	}

	/// Provides a reading view into the current txhashset state as well as
	/// the required indexes for a consumer to rewind to a consistent state
	/// at the provided block hash.
	pub fn txhashset_read(&self, h: Hash) -> Result<(u64, u64, File), Error> {
		// now we want to rewind the txhashset extension and
		// sync a "rewound" copy of the leaf_set files to disk
		// so we can send these across as part of the zip file.
		// The fast sync client does *not* have the necessary data
		// to rewind after receiving the txhashset zip.
		let header = self.get_block_header(&h)?;
		{
			let mut txhashset = self.txhashset.write().unwrap();
			txhashset::extending_readonly(&mut txhashset, |extension| {
				extension.rewind(&header)?;
				extension.snapshot()?;
				Ok(())
			})?;
		}

		// prepares the zip and return the corresponding Read
		let txhashset_reader = txhashset::zip_read(self.db_root.clone(), &header)?;
		Ok((
			header.output_mmr_size,
			header.kernel_mmr_size,
			txhashset_reader,
		))
	}

	// Special handling to make sure the whole kernel set matches each of its
	// roots in each block header, without truncation. We go back header by
	// header, rewind and check each root. This fixes a potential weakness in
	// fast sync where a reorg past the horizon could allow a whole rewrite of
	// the kernel set.
	fn validate_kernel_history(
		&self,
		header: &BlockHeader,
		txhashset: &txhashset::TxHashSet,
	) -> Result<(), Error> {
		debug!(
			LOGGER,
			"chain: validate_kernel_history: rewinding and validating kernel history (readonly)"
		);

		let mut count = 0;
		let mut current = header.clone();
		txhashset::rewindable_kernel_view(&txhashset, |view| {
			while current.height > 0 {
				view.rewind(&current)?;
				view.validate_root()?;
				current = view.batch().get_block_header(&current.previous)?;
				count += 1;
			}
			Ok(())
		})?;

		debug!(
			LOGGER,
			"chain: validate_kernel_history: validated kernel root on {} headers", count,
		);

		Ok(())
	}

	/// Rebuild the sync MMR based on current header_head.
	/// We rebuild the sync MMR when first entering sync mode so ensure we
	/// have an MMR we can safely rewind based on the headers received from a peer.
	/// TODO - think about how to optimize this.
	pub fn rebuild_sync_mmr(&self, head: &Tip) -> Result<(), Error> {
		let mut txhashset = self.txhashset.write().unwrap();
		let mut batch = self.store.batch()?;
		txhashset::sync_extending(&mut txhashset, &mut batch, |extension| {
			extension.rebuild(head, &self.genesis)?;
			Ok(())
		})?;
		batch.commit()?;
		Ok(())
	}

	/// Rebuild the header MMR based on current header_head.
	/// We rebuild the header MMR after receiving a txhashset from a peer.
	/// The txhashset contains output, rangeproof and kernel MMRs but we construct
	/// the header MMR locally based on headers from our db.
	/// TODO - think about how to optimize this.
	fn rebuild_header_mmr(
		&self,
		head: &Tip,
		txhashset: &mut txhashset::TxHashSet,
	) -> Result<(), Error> {
		let mut batch = self.store.batch()?;
		txhashset::header_extending(txhashset, &mut batch, |extension| {
			extension.rebuild(head, &self.genesis)?;
			Ok(())
		})?;
		batch.commit()?;
		Ok(())
	}

	/// Writes a reading view on a txhashset state that's been provided to us.
	/// If we're willing to accept that new state, the data stream will be
	/// read as a zip file, unzipped and the resulting state files should be
	/// rewound to the provided indexes.
	pub fn txhashset_write(
		&self,
		h: Hash,
		txhashset_data: File,
		status: &TxHashsetWriteStatus,
	) -> Result<(), Error> {
		status.on_setup();

		// Initial check based on relative heights of current head and header_head.
		{
			let head = self.head().unwrap();
			let header_head = self.header_head().unwrap();
			if header_head.height - head.height < global::cut_through_horizon() as u64 {
				return Err(ErrorKind::InvalidTxHashSet("not needed".to_owned()).into());
			}
		}

		let header = self.get_block_header(&h)?;
		txhashset::zip_write(self.db_root.clone(), txhashset_data, &header)?;

		let mut txhashset =
			txhashset::TxHashSet::open(self.db_root.clone(), self.store.clone(), Some(&header))?;

		// The txhashset.zip contains the output, rangeproof and kernel MMRs.
		// We must rebuild the header MMR ourselves based on the headers in our db.
		self.rebuild_header_mmr(&Tip::from_block(&header), &mut txhashset)?;

		// Validate the full kernel history (kernel MMR root for every block header).
		self.validate_kernel_history(&header, &txhashset)?;

		// all good, prepare a new batch and update all the required records
		debug!(
			LOGGER,
			"chain: txhashset_write: rewinding a 2nd time (writeable)"
		);

		let mut batch = self.store.batch()?;

		txhashset::extending(&mut txhashset, &mut batch, |extension| {
			extension.rewind(&header)?;

			// Validate the extension, generating the utxo_sum and kernel_sum.
			// Full validation, including rangeproofs and kernel signature verification.
			let (utxo_sum, kernel_sum) = extension.validate(false, status)?;

			// Save the block_sums (utxo_sum, kernel_sum) to the db for use later.
			extension.batch.save_block_sums(
				&header.hash(),
				&BlockSums {
					utxo_sum,
					kernel_sum,
				},
			)?;

			extension.rebuild_index()?;
			Ok(())
		})?;

		debug!(
			LOGGER,
			"chain: txhashset_write: finished validating and rebuilding"
		);

		status.on_save();

		// Save the new head to the db and rebuild the header by height index.
		{
			let tip = Tip::from_block(&header);
			batch.save_body_head(&tip)?;
			batch.save_header_height(&header)?;
			batch.build_by_height_index(&header, true)?;
		}

		// Commit all the changes to the db.
		batch.commit()?;

		debug!(
			LOGGER,
			"chain: txhashset_write: finished committing the batch (head etc.)"
		);

		// Replace the chain txhashset with the newly built one.
		{
			let mut txhashset_ref = self.txhashset.write().unwrap();
			*txhashset_ref = txhashset;
		}

		debug!(
			LOGGER,
			"chain: txhashset_write: replaced our txhashset with the new one"
		);

		// Check for any orphan blocks and process them based on the new chain state.
		self.check_orphans(header.height + 1);

		status.on_done();
		Ok(())
	}

	/// Triggers chain compaction, cleaning up some unnecessary historical
	/// information. We introduce a chain depth called horizon, which is
	/// typically in the range of a couple days. Before that horizon, this
	/// method will:
	///
	/// * compact the MMRs data files and flushing the corresponding remove logs
	/// * delete old records from the k/v store (older blocks, indexes, etc.)
	///
	/// This operation can be resource intensive and takes some time to execute.
	/// Meanwhile, the chain will not be able to accept new blocks. It should
	/// therefore be called judiciously.
	pub fn compact(&self) -> Result<(), Error> {
		if self.archive_mode {
			debug!(
				LOGGER,
				"Blockchain compaction disabled, node running in archive mode."
			);
			return Ok(());
		}

		debug!(LOGGER, "Starting blockchain compaction.");
		// Compact the txhashset via the extension.
		{
			let mut txhashset = self.txhashset.write().unwrap();
			txhashset.compact()?;

			// print out useful debug info after compaction
			txhashset::extending_readonly(&mut txhashset, |extension| {
				extension.dump_output_pmmr();
				Ok(())
			})?;
		}

		// Now check we can still successfully validate the chain state after
		// compacting, shouldn't be necessary once all of this is well-oiled
		debug!(LOGGER, "Validating state after compaction.");
		self.validate(true)?;

		// we need to be careful here in testing as 20 blocks is not that long
		// in wall clock time
		let horizon = global::cut_through_horizon() as u64;
		let head = self.head()?;

		if head.height <= horizon {
			return Ok(());
		}

		debug!(
			LOGGER,
			"Compaction remove blocks older than {}.",
			head.height - horizon
		);
		let mut count = 0;
		let batch = self.store.batch()?;
		let mut current = batch.get_header_by_height(head.height - horizon - 1)?;
		loop {
			// Go to the store directly so we can handle NotFoundErr robustly.
			match self.store.get_block(&current.hash()) {
				Ok(b) => {
					batch.delete_block(&b.hash())?;
					count += 1;
				}
				Err(NotFoundErr(_)) => {
					break;
				}
				Err(e) => {
					return Err(
						ErrorKind::StoreErr(e, "retrieving block to compact".to_owned()).into(),
					)
				}
			}
			if current.height <= 1 {
				break;
			}
			match batch.get_block_header(&current.previous) {
				Ok(h) => current = h,
				Err(NotFoundErr(_)) => break,
				Err(e) => return Err(From::from(e)),
			}
		}
		batch.commit()?;
		debug!(LOGGER, "Compaction removed {} blocks, done.", count);
		Ok(())
	}

	/// returns the last n nodes inserted into the output sum tree
	pub fn get_last_n_output(&self, distance: u64) -> Vec<(Hash, OutputIdentifier)> {
		let mut txhashset = self.txhashset.write().unwrap();
		txhashset.last_n_output(distance)
	}

	/// as above, for rangeproofs
	pub fn get_last_n_rangeproof(&self, distance: u64) -> Vec<(Hash, RangeProof)> {
		let mut txhashset = self.txhashset.write().unwrap();
		txhashset.last_n_rangeproof(distance)
	}

	/// as above, for kernels
	pub fn get_last_n_kernel(&self, distance: u64) -> Vec<(Hash, TxKernel)> {
		let mut txhashset = self.txhashset.write().unwrap();
		txhashset.last_n_kernel(distance)
	}

	/// outputs by insertion index
	pub fn unspent_outputs_by_insertion_index(
		&self,
		start_index: u64,
		max: u64,
	) -> Result<(u64, u64, Vec<Output>), Error> {
		let mut txhashset = self.txhashset.write().unwrap();
		let max_index = txhashset.highest_output_insertion_index();
		let outputs = txhashset.outputs_by_insertion_index(start_index, max);
		let rangeproofs = txhashset.rangeproofs_by_insertion_index(start_index, max);
		if outputs.0 != rangeproofs.0 || outputs.1.len() != rangeproofs.1.len() {
			return Err(ErrorKind::TxHashSetErr(String::from(
				"Output and rangeproof sets don't match",
			)).into());
		}
		let mut output_vec: Vec<Output> = vec![];
		for (ref x, &y) in outputs.1.iter().zip(rangeproofs.1.iter()) {
			output_vec.push(Output {
				commit: x.commit,
				features: x.features,
				proof: y,
			});
		}
		Ok((outputs.0, max_index, output_vec))
	}

	/// Orphans pool size
	pub fn orphans_len(&self) -> usize {
		self.orphans.len()
	}

	/// Reset header_head and sync_head to head of current body chain
	pub fn reset_head(&self) -> Result<(), Error> {
		let batch = self.store.batch()?;
		batch.reset_head()?;
		batch.commit()?;
		Ok(())
	}

	/// Tip (head) of the block chain.
	pub fn head(&self) -> Result<Tip, Error> {
		self.store
			.head()
			.map_err(|e| ErrorKind::StoreErr(e, "chain head".to_owned()).into())
	}

	/// Tip (head) of the header chain.
	pub fn header_head(&self) -> Result<Tip, Error> {
		self.store
			.header_head()
			.map_err(|e| ErrorKind::StoreErr(e, "chain header head".to_owned()).into())
	}

	/// Block header for the chain head
	pub fn head_header(&self) -> Result<BlockHeader, Error> {
		self.store
			.head_header()
			.map_err(|e| ErrorKind::StoreErr(e, "chain head header".to_owned()).into())
	}

	/// Gets a block header by hash
	pub fn get_block(&self, h: &Hash) -> Result<Block, Error> {
		self.store
			.get_block(h)
			.map_err(|e| ErrorKind::StoreErr(e, "chain get block".to_owned()).into())
	}

	/// Gets a block header by hash
	pub fn get_block_header(&self, h: &Hash) -> Result<BlockHeader, Error> {
		self.store
			.get_block_header(h)
			.map_err(|e| ErrorKind::StoreErr(e, "chain get header".to_owned()).into())
	}

	/// Get block_sums by header hash.
	pub fn get_block_sums(&self, h: &Hash) -> Result<BlockSums, Error> {
		self.store
			.get_block_sums(h)
			.map_err(|e| ErrorKind::StoreErr(e, "chain get block_sums".to_owned()).into())
	}

	/// Gets the block header at the provided height
	pub fn get_header_by_height(&self, height: u64) -> Result<BlockHeader, Error> {
		self.store
			.get_header_by_height(height)
			.map_err(|e| ErrorKind::StoreErr(e, "chain get header by height".to_owned()).into())
	}

	/// Gets the block header in which a given output appears in the txhashset
	pub fn get_header_for_output(
		&self,
		output_ref: &OutputIdentifier,
	) -> Result<BlockHeader, Error> {
		let mut txhashset = self.txhashset.write().unwrap();
		let (_, pos) = txhashset.is_unspent(output_ref)?;
		let mut min = 1;
		let mut max = {
			let h = self.head()?;
			h.height
		};

		loop {
			let search_height = max - (max - min) / 2;
			let h = self.get_header_by_height(search_height)?;
			let h_prev = self.get_header_by_height(search_height - 1)?;
			if pos > h.output_mmr_size {
				min = search_height;
			} else if pos < h_prev.output_mmr_size {
				max = search_height;
			} else {
				if pos == h_prev.output_mmr_size {
					return Ok(h_prev);
				}
				return Ok(h);
			}
		}
	}

	/// Verifies the given block header is actually on the current chain.
	/// Checks the header_by_height index to verify the header is where we say
	/// it is
	pub fn is_on_current_chain(&self, header: &BlockHeader) -> Result<(), Error> {
		self.store
			.is_on_current_chain(header)
			.map_err(|e| ErrorKind::StoreErr(e, "chain is_on_current_chain".to_owned()).into())
	}

	/// Get the tip of the current "sync" header chain.
	/// This may be significantly different to current header chain.
	pub fn get_sync_head(&self) -> Result<Tip, Error> {
		self.store
			.get_sync_head()
			.map_err(|e| ErrorKind::StoreErr(e, "chain get sync head".to_owned()).into())
	}

	/// Builds an iterator on blocks starting from the current chain head and
	/// running backward. Specialized to return information pertaining to block
	/// difficulty calculation (timestamp and previous difficulties).
	pub fn difficulty_iter(&self) -> store::DifficultyIter {
		let head = self.head().unwrap();
		let store = self.store.clone();
		store::DifficultyIter::from(head.last_block_h, store)
	}

	/// Check whether we have a block without reading it
	pub fn block_exists(&self, h: Hash) -> Result<bool, Error> {
		self.store
			.block_exists(&h)
			.map_err(|e| ErrorKind::StoreErr(e, "chain block exists".to_owned()).into())
	}

	/// Reset sync_head to the provided head.
	pub fn reset_sync_head(&self, head: &Tip) -> Result<(), Error> {
		let batch = self.store.batch()?;
		batch.save_sync_head(head)?;
		batch.commit()?;
		Ok(())
	}
}

fn setup_head(
	genesis: Block,
	store: Arc<store::ChainStore>,
	txhashset: &mut txhashset::TxHashSet,
) -> Result<(), Error> {
	let mut batch = store.batch()?;

	// check if we have a head in store, otherwise the genesis block is it
	let head_res = batch.head();
	let mut head: Tip;
	match head_res {
		Ok(h) => {
			head = h;
			loop {
				// Use current chain tip if we have one.
				// Note: We are rewinding and validating against a writeable extension.
				// If validation is successful we will truncate the backend files
				// to match the provided block header.
				let header = batch.get_block_header(&head.last_block_h)?;

				// If we have no header MMR then rebuild as necessary.
				// Supports old nodes with no header MMR.
				txhashset::header_extending(txhashset, &mut batch, |extension| {
					if extension.size() == 0 {
						extension.rebuild(&head, &genesis.header)?;
					}
					Ok(())
				})?;

				let res = txhashset::extending(txhashset, &mut batch, |extension| {
					extension.rewind(&header)?;
					extension.validate_roots()?;

					// now check we have the "block sums" for the block in question
					// if we have no sums (migrating an existing node) we need to go
					// back to the txhashset and sum the outputs and kernels
					if header.height > 0 && extension.batch.get_block_sums(&header.hash()).is_err()
					{
						debug!(
							LOGGER,
							"chain: init: building (missing) block sums for {} @ {}",
							header.height,
							header.hash()
						);

						// Do a full (and slow) validation of the txhashset extension
						// to calculate the utxo_sum and kernel_sum at this block height.
						let (utxo_sum, kernel_sum) = extension.validate_kernel_sums()?;

						// Save the block_sums to the db for use later.
						extension.batch.save_block_sums(
							&header.hash(),
							&BlockSums {
								utxo_sum,
								kernel_sum,
							},
						)?;
					}

					debug!(
						LOGGER,
						"chain: init: rewinding and validating before we start... {} at {}",
						header.hash(),
						header.height,
					);
					Ok(())
				});

				if res.is_ok() {
					break;
				} else {
					// We may have corrupted the MMR backend files last time we stopped the
					// node. If this appears to be the case revert the head to the previous
					// header and try again
					let prev_header = batch.get_block_header(&head.prev_block_h)?;
					let _ = batch.delete_block(&header.hash());
					let _ = batch.setup_height(&prev_header, &head)?;
					head = Tip::from_block(&prev_header);
					batch.save_head(&head)?;
				}
			}
		}
		Err(NotFoundErr(_)) => {
			batch.save_block(&genesis)?;
			let tip = Tip::from_block(&genesis.header);
			batch.save_head(&tip)?;
			batch.setup_height(&genesis.header, &tip)?;

			// Apply the genesis block to our empty MMRs.
			txhashset::extending(txhashset, &mut batch, |extension| {
				extension.apply_block(&genesis)?;
				Ok(())
			})?;

			// Save the block_sums to the db for use later.
			batch.save_block_sums(&genesis.hash(), &BlockSums::default())?;

			info!(LOGGER, "chain: init: saved genesis: {:?}", genesis.hash());
		}
		Err(e) => return Err(ErrorKind::StoreErr(e, "chain init load head".to_owned()))?,
	};

	// Reset sync_head to be consistent with current header_head.
	batch.reset_sync_head()?;
	batch.commit()?;

	Ok(())
}<|MERGE_RESOLUTION|>--- conflicted
+++ resolved
@@ -498,17 +498,6 @@
 				// Apply the latest block to the chain state via the extension.
 				extension.apply_block(b)?;
 
-<<<<<<< HEAD
-		// Carefully destructure these correctly...
-		// TODO - Maybe sizes should be a struct to add some type safety here...
-		let (_, output_mmr_size, _, kernel_mmr_size) = sizes;
-
-		b.header.output_root = roots.output_root;
-		b.header.range_proof_root = roots.rproof_root;
-		b.header.kernel_root = roots.kernel_root;
-		b.header.output_mmr_size = output_mmr_size;
-		b.header.kernel_mmr_size = kernel_mmr_size;
-=======
 				Ok((prev_root, extension.roots(), extension.sizes()))
 			})?;
 
@@ -528,7 +517,6 @@
 			b.header.kernel_mmr_size = kernel_mmr_size;
 		}
 
->>>>>>> b986c112
 		Ok(())
 	}
 
