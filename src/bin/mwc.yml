name: grin
<<<<<<< HEAD
version: "2.4.4"
=======
version: "3.0.0-beta.1"
>>>>>>> d6e8c511
about: Lightweight implementation of the MimbleWimble protocol.
author: The Grin Team

args:
  - floonet:
      help: Run mwc against the Floonet (as opposed to mainnet)
      long: floonet
      takes_value: false
  - usernet:
      help: Run mwc as a local-only network. Doesn't block peer connections but will not connect to any peer or seed
      long: usernet
      takes_value: false
subcommands:
  - clean:
      about: Clean MWC chain data
  - wallet:
      about: As of v1.1.0, the wallet has been split into a separate executable. See https://github.com/mwcproject/mwc-wallet/releases
      usage: As of v1.1.0, the wallet has been split into a separate executable. See https://github.com/mwcproject/mwc-wallet/releases to download
  - server:
      about: Control the MWC server
      args:
        - config_file:
            help: Path to a mwc-server.toml configuration file
            short: c
            long: config_file
            takes_value: true
        - port:
            help: Port to start the P2P server on
            short: p
            long: port
            takes_value: true
        - api_port:
            help: Port on which to start the api server (e.g. transaction pool api)
            short: api
            long: api_port
            takes_value: true
        - seed:
            help: Override seed node(s) to connect to
            short: s
            long: seed
            takes_value: true
        - wallet_url:
            help: The wallet listener to which mining rewards will be sent
            short: w
            long: wallet_url
            takes_value: true
      subcommands:
        - config:
            about: Generate a configuration mwc-server.toml file in the current directory
        - run:
            about: Run the MWC server in this console
  - client:
      about: Communicates with the MWC server
      subcommands:
        - status:
            about: Current status of the MWC chain
        - listconnectedpeers:
            about: Print a list of currently connected peers
        - ban:
            about: Ban peer
            args:
              - peer:
                  help: Peer ip and port (e.g. 10.12.12.13:13414)
                  short: p
                  long: peer
                  required: true
                  takes_value: true
        - unban:
            about: Unban peer
            args:
              - peer:
                  help: Peer ip and port (e.g. 10.12.12.13:13414)
                  short: p
                  long: peer
                  required: true
                  takes_value: true<|MERGE_RESOLUTION|>--- conflicted
+++ resolved
@@ -1,9 +1,5 @@
 name: grin
-<<<<<<< HEAD
-version: "2.4.4"
-=======
 version: "3.0.0-beta.1"
->>>>>>> d6e8c511
 about: Lightweight implementation of the MimbleWimble protocol.
 author: The Grin Team
 
