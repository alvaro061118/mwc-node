--- conflicted
+++ resolved
@@ -33,128 +33,6 @@
 
 	let keychain: ExtKeychain = Keychain::from_random_seed(false).unwrap();
 
-<<<<<<< HEAD
-	let db_root = ".grin_block_building_max_weight".to_string();
-	clean_output_dir(db_root.clone());
-
-	{
-		let mut chain = ChainAdapter::init(db_root.clone()).unwrap();
-
-		let verifier_cache = Arc::new(RwLock::new(LruVerifierCache::new()));
-
-		// Convenient was to add a new block to the chain.
-		let add_block =
-			|prev_header: BlockHeader, txs: Vec<Transaction>, chain: &mut ChainAdapter| {
-				let height = prev_header.height + 1;
-				let key_id = ExtKeychain::derive_key_id(1, height as u32, 0, 0, 0);
-				let fee = txs.iter().map(|x| x.fee()).sum();
-				let reward = libtx::reward::output(
-					&keychain,
-					&libtx::ProofBuilder::new(&keychain),
-					&key_id,
-					fee,
-					false,
-					1,
-				)
-				.unwrap();
-				let mut block = Block::new(&prev_header, txs, Difficulty::min(), reward).unwrap();
-
-				// Set the prev_root to the prev hash for testing purposes (no MMR to obtain a root from).
-				block.header.prev_root = prev_header.hash();
-
-				chain.update_db_for_block(&block);
-				block
-			};
-
-		// Initialize the chain/txhashset with an initial block
-		// so we have a non-empty UTXO set.
-		let block = add_block(BlockHeader::default(), vec![], &mut chain);
-		let header = block.header;
-
-		// Now create tx to spend that first coinbase (now matured).
-		// Provides us with some useful outputs to test with.
-		let initial_tx =
-			test_transaction_spending_coinbase(&keychain, &header, vec![100, 200, 300]);
-
-		// Mine that initial tx so we can spend it with multiple txs
-		let block = add_block(header, vec![initial_tx], &mut chain);
-		let header = block.header;
-
-		// Initialize a new pool with our chain adapter.
-		let pool = RwLock::new(test_setup(Arc::new(chain.clone()), verifier_cache));
-
-		// Build some dependent txs to add to the txpool.
-		// We will build a block from a subset of these.
-		let txs = vec![
-			test_transaction(&keychain, vec![100], vec![90, 1]),
-			test_transaction(&keychain, vec![90], vec![80, 2]),
-			test_transaction(&keychain, vec![200], vec![199]),
-			test_transaction(&keychain, vec![300], vec![290, 3]),
-			test_transaction(&keychain, vec![290], vec![280, 4]),
-		];
-
-		// Fees and weights of our original txs in insert order.
-		assert_eq!(
-			txs.iter().map(|x| x.fee()).collect::<Vec<_>>(),
-			[9, 8, 1, 7, 6]
-		);
-		assert_eq!(
-			txs.iter().map(|x| x.tx_weight()).collect::<Vec<_>>(),
-			[8, 8, 4, 8, 8]
-		);
-		assert_eq!(
-			txs.iter().map(|x| x.fee_to_weight()).collect::<Vec<_>>(),
-			[1125, 1000, 250, 875, 750]
-		);
-
-		// Populate our txpool with the txs.
-		{
-			let mut write_pool = pool.write();
-			for tx in txs {
-				println!("***** {}", tx.fee_to_weight());
-				write_pool
-					.add_to_pool(test_source(), tx, false, &header)
-					.unwrap();
-			}
-		}
-
-		// Check we added them all to the txpool successfully.
-		assert_eq!(pool.read().total_size(), 5);
-
-		// Prepare some "mineable" txs from the txpool.
-		// Note: We cannot fit all the txs from the txpool into a block.
-		let txs = pool.read().prepare_mineable_transactions().unwrap();
-
-		// Fees and weights of the "mineable" txs.
-		assert_eq!(txs.iter().map(|x| x.fee()).collect::<Vec<_>>(), [9, 8, 7]);
-		assert_eq!(
-			txs.iter().map(|x| x.tx_weight()).collect::<Vec<_>>(),
-			[8, 8, 8]
-		);
-		assert_eq!(
-			txs.iter().map(|x| x.fee_to_weight()).collect::<Vec<_>>(),
-			[1125, 1000, 875]
-		);
-
-		let block = add_block(header, txs, &mut chain);
-
-		// Check contents of the block itself (including coinbase reward).
-		assert_eq!(block.inputs().len(), 2);
-		assert_eq!(block.outputs().len(), 6);
-		assert_eq!(block.kernels().len(), 4);
-
-		// Now reconcile the transaction pool with the new block
-		// and check the resulting contents of the pool are what we expect.
-		{
-			let mut write_pool = pool.write();
-			write_pool.reconcile_block(&block).unwrap();
-
-			// We should still have 2 tx in the pool after accepting the new block.
-			// This one exceeded the max block weight when building the block so
-			// remained in the txpool.
-			assert_eq!(write_pool.total_size(), 2);
-		}
-=======
 	let db_root = "target/.block_max_weight";
 	clean_output_dir(db_root.into());
 
@@ -212,7 +90,6 @@
 	// Populate our txpool with the txs.
 	for tx in txs {
 		pool.add_to_pool(test_source(), tx, false, &header).unwrap();
->>>>>>> f25b75c6
 	}
 
 	// Check we added them all to the txpool successfully.
