--- conflicted
+++ resolved
@@ -140,21 +140,11 @@
 							{
 								if let Err(e) = self
 									.peers
-									.ban_peer(peer.info.addr, ReasonForBan::FraudHeight)
+									.ban_peer(peer.info.addr.clone(), ReasonForBan::FraudHeight)
 								{
-<<<<<<< HEAD
-									if let Err(e) = self
-										.peers
-										.ban_peer(peer.info.addr.clone(), ReasonForBan::FraudHeight)
-									{
-										error!("failed to ban peer {}: {:?}", peer.info.addr, e);
-									}
-									info!(
-=======
 									error!("failed to ban peer {}: {:?}", peer.info.addr, e);
 								}
 								info!(
->>>>>>> f25b75c6
 										"sync: ban a fraud peer: {}, claimed height: {}, total difficulty: {}",
 										peer.info.addr,
 										peer.info.height(),
