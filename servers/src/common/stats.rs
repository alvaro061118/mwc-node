// Copyright 2019 The Grin Developers
//
// Licensed under the Apache License, Version 2.0 (the "License");
// you may not use this file except in compliance with the License.
// You may obtain a copy of the License at
//
//     http://www.apache.org/licenses/LICENSE-2.0
//
// Unless required by applicable law or agreed to in writing, software
// distributed under the License is distributed on an "AS IS" BASIS,
// WITHOUT WARRANTIES OR CONDITIONS OF ANY KIND, either express or implied.
// See the License for the specific language governing permissions and
// limitations under the License.

//! Server stat collection types, to be used by tests, logging or GUI/TUI
//! to collect information about server status

use crate::util::RwLock;
use std::sync::Arc;
use std::time::SystemTime;

use crate::core::consensus::graph_weight;
use crate::core::core::hash::Hash;

use chrono::prelude::*;

<<<<<<< HEAD
use crate::chain;
use crate::common::types::SyncStatus;
=======
use crate::chain::SyncStatus;
>>>>>>> f389e57c
use crate::p2p;
use grin_core::pow::Difficulty;

/// Server state info collection struct, to be passed around into internals
/// and populated when required
#[derive(Clone)]
pub struct ServerStateInfo {
	/// Stratum stats
	pub stratum_stats: Arc<RwLock<StratumStats>>,
}

impl Default for ServerStateInfo {
	fn default() -> ServerStateInfo {
		ServerStateInfo {
			stratum_stats: Arc::new(RwLock::new(StratumStats::default())),
		}
	}
}
/// Simpler thread-unaware version of above to be populated and returned to
/// consumers might be interested in, such as test results or UI
#[derive(Clone)]
pub struct ServerStats {
	/// Number of peers
	pub peer_count: u32,
	/// Chain head
	pub chain_stats: ChainStats,
	/// sync header head
	pub header_stats: Option<ChainStats>,
	/// Whether we're currently syncing
	pub sync_status: SyncStatus,
	/// Handle to current stratum server stats
	pub stratum_stats: StratumStats,
	/// Peer stats
	pub peer_stats: Vec<PeerStats>,
	/// Difficulty calculation statistics
	pub diff_stats: DiffStats,
	/// Transaction pool statistics
	pub tx_stats: Option<TxStats>,
	/// Disk usage in GB
	pub disk_usage_gb: String,
}

/// Chain Statistics
#[derive(Clone, Serialize, Debug)]
pub struct ChainStats {
	/// Height of the tip (max height of the fork)
	pub height: u64,
	/// Last block pushed to the fork
	pub last_block_h: Hash,
	/// Total difficulty accumulated on that fork
	pub total_difficulty: Difficulty,
	/// Timestamp of highest block or header
	pub latest_timestamp: DateTime<Utc>,
}
/// Transaction Statistics
#[derive(Clone, Serialize, Debug)]
pub struct TxStats {
	/// Number of transactions in the transaction pool
	pub tx_pool_size: usize,
	/// Number of transaction kernels in the transaction pool
	pub tx_pool_kernels: usize,
	/// Number of transactions in the stem pool
	pub stem_pool_size: usize,
	/// Number of transaction kernels in the stem pool
	pub stem_pool_kernels: usize,
}
/// Struct to return relevant information about stratum workers
#[derive(Clone, Serialize, Debug)]
pub struct WorkerStats {
	/// Unique ID for this worker
	pub id: String,
	/// whether stratum worker is currently connected
	pub is_connected: bool,
	/// Timestamp of most recent communication with this worker
	pub last_seen: SystemTime,
	/// which block height it starts mining
	pub initial_block_height: u64,
	/// pow difficulty this worker is using
	pub pow_difficulty: u64,
	/// number of valid shares submitted
	pub num_accepted: u64,
	/// number of invalid shares submitted
	pub num_rejected: u64,
	/// number of shares submitted too late
	pub num_stale: u64,
	/// number of valid blocks found
	pub num_blocks_found: u64,
}

/// Struct to return relevant information about the stratum server
#[derive(Clone, Serialize, Debug)]
pub struct StratumStats {
	/// whether stratum server is enabled
	pub is_enabled: bool,
	/// whether stratum server is running
	pub is_running: bool,
	/// Number of connected workers
	pub num_workers: usize,
	/// what block height we're mining at
	pub block_height: u64,
	/// current network difficulty we're working on
	pub network_difficulty: u64,
	/// cuckoo size used for mining
	pub edge_bits: u16,
	/// Individual worker status
	pub worker_stats: Vec<WorkerStats>,
}

/// Stats on the last WINDOW blocks and the difficulty calculation
#[derive(Clone)]
pub struct DiffStats {
	/// latest height
	pub height: u64,
	/// Last WINDOW block data
	pub last_blocks: Vec<DiffBlock>,
	/// Average block time for last WINDOW blocks
	pub average_block_time: u64,
	/// Average WINDOW difficulty
	pub average_difficulty: u64,
	/// WINDOW size
	pub window_size: u64,
}

/// Last n blocks for difficulty calculation purposes
#[derive(Clone, Debug)]
pub struct DiffBlock {
	/// Block height (can be negative for a new chain)
	pub block_height: i64,
	/// Block hash (may be synthetic for a new chain)
	pub block_hash: Hash,
	/// Block network difficulty
	pub difficulty: u64,
	/// Time block was found (epoch seconds)
	pub time: u64,
	/// Duration since previous block (epoch seconds)
	pub duration: u64,
	/// secondary scaling
	pub secondary_scaling: u32,
	/// is secondary
	pub is_secondary: bool,
}

/// Struct to return relevant information about peers
#[derive(Clone, Debug)]
pub struct PeerStats {
	/// Current state of peer
	pub state: String,
	/// Address
	pub addr: String,
	/// version running
	pub version: p2p::msg::ProtocolVersion,
	/// Peer user agent string.
	pub user_agent: String,
	/// difficulty reported by peer
	pub total_difficulty: u64,
	/// height reported by peer on ping
	pub height: u64,
	/// direction
	pub direction: String,
	/// Last time we saw a ping/pong from this peer.
	pub last_seen: DateTime<Utc>,
	/// Number of bytes we've sent to the peer.
	pub sent_bytes_per_sec: u64,
	/// Number of bytes we've received from the peer.
	pub received_bytes_per_sec: u64,
}

impl PartialEq for PeerStats {
	fn eq(&self, other: &PeerStats) -> bool {
		*self.addr == other.addr
	}
}

impl PartialEq for WorkerStats {
	fn eq(&self, other: &WorkerStats) -> bool {
		*self.id == other.id
	}
}

impl PartialEq for DiffBlock {
	fn eq(&self, other: &DiffBlock) -> bool {
		self.block_height == other.block_height
	}
}

impl StratumStats {
	/// Calculate network hashrate
	pub fn network_hashrate(&self, height: u64) -> f64 {
		42.0 * (self.network_difficulty as f64 / graph_weight(height, self.edge_bits as u8) as f64)
			/ 60.0
	}
}

impl PeerStats {
	/// Convert from a peer directly
	pub fn from_peer(peer: &p2p::Peer) -> PeerStats {
		// State
		let mut state = "Disconnected";
		if peer.is_connected() {
			state = "Connected";
		}
		if peer.is_banned() {
			state = "Banned";
		}
		let addr = peer.info.addr.to_string();
		let direction = match peer.info.direction {
			p2p::types::Direction::Inbound => "Inbound",
			p2p::types::Direction::Outbound => "Outbound",
		};
		PeerStats {
			state: state.to_string(),
			addr: addr,
			version: peer.info.version,
			user_agent: peer.info.user_agent.clone(),
			total_difficulty: peer.info.total_difficulty().to_num(),
			height: peer.info.height(),
			direction: direction.to_string(),
			last_seen: peer.info.last_seen(),
			sent_bytes_per_sec: peer.last_min_sent_bytes().unwrap_or(0) / 60,
			received_bytes_per_sec: peer.last_min_received_bytes().unwrap_or(0) / 60,
		}
	}
}

impl Default for WorkerStats {
	fn default() -> WorkerStats {
		WorkerStats {
			id: String::from("unknown"),
			is_connected: false,
			last_seen: SystemTime::now(),
			initial_block_height: 0,
			pow_difficulty: 0,
			num_accepted: 0,
			num_rejected: 0,
			num_stale: 0,
			num_blocks_found: 0,
		}
	}
}

impl Default for StratumStats {
	fn default() -> StratumStats {
		StratumStats {
			is_enabled: false,
			is_running: false,
			num_workers: 0,
			block_height: 0,
			network_difficulty: 1000,
			edge_bits: 29,
			worker_stats: Vec::new(),
		}
	}
}<|MERGE_RESOLUTION|>--- conflicted
+++ resolved
@@ -21,15 +21,11 @@
 
 use crate::core::consensus::graph_weight;
 use crate::core::core::hash::Hash;
+use crate::core::ser::ProtocolVersion;
 
 use chrono::prelude::*;
 
-<<<<<<< HEAD
-use crate::chain;
-use crate::common::types::SyncStatus;
-=======
 use crate::chain::SyncStatus;
->>>>>>> f389e57c
 use crate::p2p;
 use grin_core::pow::Difficulty;
 
@@ -180,7 +176,7 @@
 	/// Address
 	pub addr: String,
 	/// version running
-	pub version: p2p::msg::ProtocolVersion,
+	pub version: ProtocolVersion,
 	/// Peer user agent string.
 	pub user_agent: String,
 	/// difficulty reported by peer
