# Grin API Documentation

This document contains the documentation for the Node Grin REST API.

## Node API

This endpoint is used to query a node about various information on the blockchain, networks and peers. By default, this REST API will listen on `localhost:3413`. This API is started as the same time as the Grin node.
This endpoint requires, by default, [Basic Authentication](https://en.wikipedia.org/wiki/Basic_access_authentication). The username is `mwcfloo` for foonet, `mwcmain` for mainnet and `mwc` for other networks. 
The password can be found in the `.api_secret` file.
To learn about what specific calls can be made read the [node API doc](node_api.md).

<<<<<<< HEAD
## Wallet APIs

### Foreign Wallet API

The foreign API is an endpoint mainly designed to receiving grins through a network. This REST API can be started with the `grin wallet listen` command and by default will listen on `localhost:3415`.
To learn about what specific calls can be made read the [wallet foreign API doc](wallet_foreign_api.md).

### Wallet Owner API

The wallet owner API is an endpoint to manage the user wallet: broadcast transaction, sign transaction, see the current balance... This REST API can be started with the `grin wallet owner_api` command and will listen on `localhost:3420`.

__This endpoint must **never** be exposed to the outside world.__

This endpoint requires, by default, Basic Authentication. The username is `mwc` and the password can be found in the `.api_secret` file.
To learn about what specific calls can be made read the [wallet owner API doc](wallet_owner_api.md).

=======
>>>>>>> f389e57c
## Ports above 10000?

All ports should be below 10000 when running with default settings on mainnet. If your grin owner_api is using the 13420 port but is on mainnet, then you're using an outdated version of grin.<|MERGE_RESOLUTION|>--- conflicted
+++ resolved
@@ -1,6 +1,6 @@
 # Grin API Documentation
 
-This document contains the documentation for the Node Grin REST API.
+This document contains the documentation for the MWC-Node REST API.
 
 ## Node API
 
@@ -9,7 +9,6 @@
 The password can be found in the `.api_secret` file.
 To learn about what specific calls can be made read the [node API doc](node_api.md).
 
-<<<<<<< HEAD
 ## Wallet APIs
 
 ### Foreign Wallet API
@@ -26,8 +25,6 @@
 This endpoint requires, by default, Basic Authentication. The username is `mwc` and the password can be found in the `.api_secret` file.
 To learn about what specific calls can be made read the [wallet owner API doc](wallet_owner_api.md).
 
-=======
->>>>>>> f389e57c
 ## Ports above 10000?
 
 All ports should be below 10000 when running with default settings on mainnet. If your grin owner_api is using the 13420 port but is on mainnet, then you're using an outdated version of grin.