--- conflicted
+++ resolved
@@ -1,10 +1,6 @@
 [package]
 name = "grin_keychain"
-<<<<<<< HEAD
 version = "1.1.0"
-=======
-version = "1.0.2"
->>>>>>> 949bb229
 authors = ["Grin Developers <mimblewimble@lists.launchpad.net>"]
 description = "Chain implementation for grin, a simple, private and scalable cryptocurrency implementation based on the MimbleWimble chain format."
 license = "Apache-2.0"
@@ -30,9 +26,4 @@
 sha2 = "0.7"
 pbkdf2 = "0.2"
 
-
-<<<<<<< HEAD
-grin_util = { path = "../util", version = "1.1.0" }
-=======
-grin_util = { path = "../util", version = "1.0.2" }
->>>>>>> 949bb229
+grin_util = { path = "../util", version = "1.1.0" }